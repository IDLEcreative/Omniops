--- conflicted
+++ resolved
@@ -5,13 +5,8 @@
  * Ensures all autonomous actions have explicit user permission.
  */
 
-<<<<<<< HEAD
-import type { SupabaseClient } from '@supabase/supabase-js';
-import { createServiceRoleClientSync } from '@/lib/supabase/server';
-=======
 import { createServiceRoleClientSync } from '@/lib/supabase/server';
 import type { SupabaseClient } from '@supabase/supabase-js';
->>>>>>> 6a7a8456
 import type { ConsentRequest, ConsentRecord, ConsentVerification } from './consent-types';
 import {
   insertConsent as defaultInsertConsent,
@@ -43,11 +38,7 @@
 }
 
 export class ConsentManager {
-<<<<<<< HEAD
-  private supabase: SupabaseClient;
-=======
   private supabase: SupabaseClient | null;
->>>>>>> 6a7a8456
   private consentVersion: string;
   private operations: ConsentOperations;
 

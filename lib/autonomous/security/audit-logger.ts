/**
 * Autonomous Operations Audit Logger
 *
 * Comprehensive audit trail for all autonomous operations.
 * Logs every step, screenshot, and outcome for compliance and debugging.
 *
 * @module lib/autonomous/security/audit-logger
 */

import type { SupabaseClient } from '@supabase/supabase-js';
<<<<<<< HEAD
import { createServiceRoleClientSync } from '@/lib/supabase/server';
=======
>>>>>>> 6a7a8456
import type { AuditStepData, AuditRecord, OperationSummary } from './audit-logger-types';

export type { AuditStepData, AuditRecord, OperationSummary } from './audit-logger-types';

// ============================================================================
// Interfaces for Dependency Injection
// ============================================================================

export interface AuditOperations {
  insertAuditStep: (supabase: SupabaseClient, data: any) => Promise<any>;
  selectOperationLogs: (supabase: SupabaseClient, operationId: string) => Promise<any[]>;
  mapToAuditRecord: (data: any) => AuditRecord;
}

// Default implementations
const defaultInsertAuditStep = async (
  supabase: SupabaseClient,
  data: any
): Promise<any> => {
  const { data: record, error } = await supabase
    .from('autonomous_operations_audit')
    .insert(data)
    .select()
    .single();

  if (error) {
    throw new Error(`Failed to log audit step: ${error.message}`);
  }

  return record;
};

const defaultSelectOperationLogs = async (
  supabase: SupabaseClient,
  operationId: string
): Promise<any[]> => {
  const { data, error } = await supabase
    .from('autonomous_operations_audit')
    .select('*')
    .eq('operation_id', operationId)
    .order('step_number', { ascending: true });

  if (error) {
    throw new Error(`Failed to get operation logs: ${error.message}`);
  }

  return data || [];
};

const defaultMapToAuditRecord = (data: any): AuditRecord => {
  return {
    id: data.id,
    operationId: data.operation_id,
    stepNumber: data.step_number,
    intent: data.intent,
    action: data.action,
    success: data.success,
    error: data.error,
    screenshotUrl: data.screenshot_url,
    pageUrl: data.page_url,
    durationMs: data.duration_ms,
    aiResponse: data.ai_response,
    timestamp: data.timestamp
  };
};

// ============================================================================
// Audit Logger Service
// ============================================================================

export class AuditLogger {
  private supabase: SupabaseClient | null;
  private operations: AuditOperations;

  /**
   * Create AuditLogger instance
   * @param client Optional Supabase client (for testing). If not provided, creates one.
   * @param operations Optional audit operations (for testing). If not provided, uses defaults.
   */
  constructor(
    client?: SupabaseClient | null,
    operations?: Partial<AuditOperations>
  ) {
<<<<<<< HEAD
=======
    // Import here to avoid circular dependency
    const { createServiceRoleClientSync } = require('@/lib/supabase/server');
>>>>>>> 6a7a8456
    this.supabase = client || createServiceRoleClientSync();

    // Use provided operations or defaults
    this.operations = {
      insertAuditStep: operations?.insertAuditStep || defaultInsertAuditStep,
      selectOperationLogs: operations?.selectOperationLogs || defaultSelectOperationLogs,
      mapToAuditRecord: operations?.mapToAuditRecord || defaultMapToAuditRecord
    };
  }

  /**
   * Log a single step in an autonomous operation
   *
   * @example
   * await logger.logStep({
   *   operationId: 'op-123',
   *   stepNumber: 1,
   *   intent: 'Navigate to login page',
   *   action: 'await page.goto("https://example.com/login")',
   *   success: true,
   *   pageUrl: 'https://example.com/login',
   *   durationMs: 1250
   * });
   */
  async logStep(data: AuditStepData): Promise<AuditRecord> {
    try {
      if (!this.supabase) {
        throw new Error('Supabase client not initialized');
      }
<<<<<<< HEAD
=======

>>>>>>> 6a7a8456
      const record = await this.operations.insertAuditStep(this.supabase, {
        operation_id: data.operationId,
        step_number: data.stepNumber,
        intent: data.intent,
        action: data.action,
        success: data.success,
        error: data.error || null,
        screenshot_url: data.screenshotUrl || null,
        page_url: data.pageUrl || null,
        duration_ms: data.durationMs || null,
        ai_response: data.aiResponse || null
      });

      // Log to console for real-time monitoring
      console.log(`[AuditLogger] ${data.success ? '✅' : '❌'} Step ${data.stepNumber}:`, {
        operationId: data.operationId,
        intent: data.intent,
        durationMs: data.durationMs
      });

      return this.operations.mapToAuditRecord(record);
    } catch (error) {
      console.error('[AuditLogger] LogStep error:', error);
      // Don't throw - audit logging should never break the main operation
      throw error;
    }
  }

  /**
   * Get all audit logs for an operation
   *
   * @example
   * const logs = await logger.getOperationLogs('op-123');
   * logs.forEach(log => console.log(log.intent, log.success));
   */
  async getOperationLogs(operationId: string): Promise<AuditRecord[]> {
    try {
      if (!this.supabase) {
        throw new Error('Supabase client not initialized');
      }
<<<<<<< HEAD
=======

>>>>>>> 6a7a8456
      const data = await this.operations.selectOperationLogs(this.supabase, operationId);
      return data.map(d => this.operations.mapToAuditRecord(d));
    } catch (error) {
      console.error('[AuditLogger] GetOperationLogs error:', error);
      throw error;
    }
  }

  /**
   * Get summary statistics for an operation
   *
   * @example
   * const summary = await logger.getOperationSummary('op-123');
   * console.log(`Success rate: ${summary.successfulSteps}/${summary.totalSteps}`);
   */
  async getOperationSummary(operationId: string): Promise<OperationSummary> {
    try {
      const logs = await this.getOperationLogs(operationId);

      const screenshots = logs
        .filter(log => log.screenshotUrl)
        .map(log => log.screenshotUrl!);

      const durations = logs
        .filter(log => log.durationMs !== null)
        .map(log => log.durationMs!);

      const totalDurationMs = durations.reduce((sum, d) => sum + d, 0);
      const avgStepDurationMs = durations.length > 0
        ? Math.round(totalDurationMs / durations.length)
        : 0;

      return {
        totalSteps: logs.length,
        successfulSteps: logs.filter(log => log.success).length,
        failedSteps: logs.filter(log => !log.success).length,
        totalDurationMs,
        avgStepDurationMs,
        screenshots
      };
    } catch (error) {
      console.error('[AuditLogger] GetOperationSummary error:', error);
      throw error;
    }
  }

  /**
   * Get failed steps for an operation (for debugging)
   */
  async getFailedSteps(operationId: string): Promise<AuditRecord[]> {
    if (!this.supabase) {
      throw new Error('Supabase client not initialized');
    }

    const { getFailedSteps } = await import('./audit-queries');
    return getFailedSteps(operationId, this.supabase, this.operations.mapToAuditRecord);
  }

  /**
   * Get recent audit logs (for monitoring dashboard)
   */
  async getRecentLogs(limit: number = 100): Promise<AuditRecord[]> {
    if (!this.supabase) {
      throw new Error('Supabase client not initialized');
    }

    const { getRecentLogs } = await import('./audit-queries');
    return getRecentLogs(limit, this.supabase, this.operations.mapToAuditRecord);
  }

  /**
   * Export audit trail for GDPR/compliance
   */
  async exportAuditTrail(organizationId: string, startDate?: Date, endDate?: Date): Promise<AuditRecord[]> {
    if (!this.supabase) {
      throw new Error('Supabase client not initialized');
    }

    const { exportAuditTrail } = await import('./audit-queries');
    return exportAuditTrail(organizationId, startDate, endDate, this.supabase, this.operations.mapToAuditRecord);
  }

  /**
   * Delete old audit logs (retention policy)
   */
  async deleteOldLogs(retentionDays: number = 90): Promise<number> {
    if (!this.supabase) {
      throw new Error('Supabase client not initialized');
    }

    const { deleteOldLogs } = await import('./audit-queries');
    return deleteOldLogs(retentionDays, this.supabase);
  }

  /**
   * Get audit statistics (for dashboard)
   */
  async getStatistics(
    organizationId?: string,
    period?: { startDate: Date; endDate: Date }
  ): Promise<{
    totalOperations: number;
    totalSteps: number;
    successRate: number;
    avgDurationMs: number;
    failureReasons: Record<string, number>;
  }> {
    const { AuditStatistics } = await import('./audit-statistics');
    const stats = new AuditStatistics();
    return stats.getStatistics(organizationId, period);
  }
}

// ============================================================================
// Singleton Instance
// ============================================================================

let auditLoggerInstance: AuditLogger | null = null;

/**
 * Get singleton audit logger instance
 * @param client Optional Supabase client (for testing)
 *
 * @example
 * const logger = getAuditLogger();
 * await logger.logStep(...);
 */
export function getAuditLogger(client?: SupabaseClient | null): AuditLogger {
  if (!auditLoggerInstance) {
    auditLoggerInstance = new AuditLogger(client);
  }
  return auditLoggerInstance;
}

// ============================================================================
// Convenience Functions (Re-exported from helpers)
// ============================================================================

export { logAuditStep, getOperationAuditLogs, getOperationAuditSummary } from './audit-logger-helpers';<|MERGE_RESOLUTION|>--- conflicted
+++ resolved
@@ -8,10 +8,6 @@
  */
 
 import type { SupabaseClient } from '@supabase/supabase-js';
-<<<<<<< HEAD
-import { createServiceRoleClientSync } from '@/lib/supabase/server';
-=======
->>>>>>> 6a7a8456
 import type { AuditStepData, AuditRecord, OperationSummary } from './audit-logger-types';
 
 export type { AuditStepData, AuditRecord, OperationSummary } from './audit-logger-types';
@@ -95,11 +91,8 @@
     client?: SupabaseClient | null,
     operations?: Partial<AuditOperations>
   ) {
-<<<<<<< HEAD
-=======
     // Import here to avoid circular dependency
     const { createServiceRoleClientSync } = require('@/lib/supabase/server');
->>>>>>> 6a7a8456
     this.supabase = client || createServiceRoleClientSync();
 
     // Use provided operations or defaults
@@ -129,10 +122,7 @@
       if (!this.supabase) {
         throw new Error('Supabase client not initialized');
       }
-<<<<<<< HEAD
-=======
-
->>>>>>> 6a7a8456
+
       const record = await this.operations.insertAuditStep(this.supabase, {
         operation_id: data.operationId,
         step_number: data.stepNumber,
@@ -173,10 +163,7 @@
       if (!this.supabase) {
         throw new Error('Supabase client not initialized');
       }
-<<<<<<< HEAD
-=======
-
->>>>>>> 6a7a8456
+
       const data = await this.operations.selectOperationLogs(this.supabase, operationId);
       return data.map(d => this.operations.mapToAuditRecord(d));
     } catch (error) {

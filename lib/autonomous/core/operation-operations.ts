--- conflicted
+++ resolved
@@ -7,11 +7,7 @@
  * @module lib/autonomous/core/operation-operations
  */
 
-<<<<<<< HEAD
-import type { SupabaseClient } from '@supabase/supabase-js';
-=======
 import type { SupabaseClient } from '@/lib/supabase/server';
->>>>>>> 6a7a8456
 import type { OperationRecord } from './operation-service';
 
 /**

--- conflicted
+++ resolved
@@ -122,15 +122,9 @@
 
   // Extract response times and sort
   const responseTimes = data
-<<<<<<< HEAD
-    .map(d => d.data?.response_time_ms)
-    .filter((t: any) => typeof t === 'number')
-    .sort((a, b) => a - b);
-=======
     .map((d: any) => d.data?.response_time_ms)
     .filter((t: any): t is number => typeof t === 'number')
     .sort((a: number, b: number) => a - b);
->>>>>>> 6a7a8456
 
   if (responseTimes.length === 0) {
     return { p50: 0, p95: 0, p99: 0 };

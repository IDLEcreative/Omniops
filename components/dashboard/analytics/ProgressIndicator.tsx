'use client';

import { Progress } from '@/components/ui/progress';
import { cn } from '@/lib/utils';
import type { MetricProgress } from '@/types/dashboard';

interface ProgressIndicatorProps {
  progress: MetricProgress;
  className?: string;
}

export function ProgressIndicator({ progress, className }: ProgressIndicatorProps) {
  const {
    current,
    target,
    percentage,
    status,
  } = progress;

  const getStatusColor = () => {
    switch (status) {
      case 'behind':
        return 'text-red-600 bg-red-50';
      case 'at-risk':
<<<<<<< HEAD
        return 'text-yellow-600 bg-yellow-50';
=======
        return 'text-orange-600 bg-orange-50';
>>>>>>> 6a7a8456
      case 'on-track':
        return 'text-yellow-600 bg-yellow-50';
      case 'achieved':
        return 'text-green-600 bg-green-50';
      default:
        return 'text-gray-600 bg-gray-50';
    }
  };

  const getProgressBarColor = () => {
    switch (status) {
      case 'behind':
        return 'bg-red-500';
      case 'at-risk':
        return 'bg-orange-500';
      case 'on-track':
        return 'bg-yellow-500';
      case 'achieved':
        return 'bg-green-500';
      default:
        return 'bg-gray-500';
    }
  };

  const getStatusLabel = () => {
    switch (status) {
      case 'behind':
<<<<<<< HEAD
        return 'Behind';
=======
        return 'Behind Target';
>>>>>>> 6a7a8456
      case 'at-risk':
        return 'At Risk';
      case 'on-track':
        return 'On Track';
      case 'achieved':
<<<<<<< HEAD
        return 'Achieved';
=======
        return 'Goal Achieved';
>>>>>>> 6a7a8456
      default:
        return 'No Status';
    }
  };

  const cappedProgress = Math.min(percentage, 110);

  return (
    <div className={cn('space-y-2', className)}>
      <div className="flex items-center justify-between text-sm">
        <span className="text-muted-foreground">
          {current.toFixed(1)} / Goal: {target.toFixed(1)}
        </span>
        <span className={cn('px-2 py-1 rounded-md text-xs font-medium', getStatusColor())}>
          {getStatusLabel()}
        </span>
      </div>

      <div className="space-y-1">
        <Progress
          value={cappedProgress}
          className="h-2"
          indicatorClassName={getProgressBarColor()}
        />
        <p className="text-xs text-muted-foreground text-right">
          {percentage.toFixed(0)}% to goal
        </p>
      </div>
    </div>
  );
}<|MERGE_RESOLUTION|>--- conflicted
+++ resolved
@@ -22,11 +22,7 @@
       case 'behind':
         return 'text-red-600 bg-red-50';
       case 'at-risk':
-<<<<<<< HEAD
-        return 'text-yellow-600 bg-yellow-50';
-=======
         return 'text-orange-600 bg-orange-50';
->>>>>>> 6a7a8456
       case 'on-track':
         return 'text-yellow-600 bg-yellow-50';
       case 'achieved':
@@ -54,23 +50,15 @@
   const getStatusLabel = () => {
     switch (status) {
       case 'behind':
-<<<<<<< HEAD
-        return 'Behind';
-=======
         return 'Behind Target';
->>>>>>> 6a7a8456
       case 'at-risk':
         return 'At Risk';
       case 'on-track':
         return 'On Track';
       case 'achieved':
-<<<<<<< HEAD
-        return 'Achieved';
-=======
         return 'Goal Achieved';
->>>>>>> 6a7a8456
       default:
-        return 'No Status';
+        return 'No Goal';
     }
   };
 

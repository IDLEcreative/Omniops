import { useState, useRef, useCallback, useEffect } from 'react';
import { Message } from '@/types';
import type { StorageAdapter } from './useSessionManagement';
import type { ChatWidgetConfig } from './useChatState';

export interface UseMessageStateProps {
  conversationId: string;
  sessionId: string;
  demoConfig?: ChatWidgetConfig | null;
  storage: StorageAdapter;
}

export interface MessageState {
  messages: Message[];
  setMessages: React.Dispatch<React.SetStateAction<Message[]>>;
  input: string;
  setInput: React.Dispatch<React.SetStateAction<string>>;
  loading: boolean;
  setLoading: React.Dispatch<React.SetStateAction<boolean>>;
  loadingMessages: boolean;
  messagesLoadError: Error | null;
  messagesContainerRef: React.RefObject<HTMLDivElement | null>;
  loadPreviousMessages: (convId: string, sessId: string) => Promise<void>;
  retryLoadMessages: () => Promise<void>;
}

/**
 * Manages message state and message loading from API
 *
 * Features:
 * - Message list management
 * - Input state management
 * - Loading states for messages
 * - Previous message loading from API
 * - Error handling with retry capability
 * - Race condition prevention on unmount
 *
 * @param conversationId - Current conversation ID
 * @param sessionId - Current session ID
 * @param demoConfig - Widget configuration
 * @param storage - Storage adapter for persistence
 * @returns Message state and handlers
 */
export function useMessageState({
  conversationId,
  sessionId,
  demoConfig,
  storage,
}: UseMessageStateProps): MessageState {
  const [messages, setMessages] = useState<Message[]>([]);
  const [input, setInput] = useState('');
  const [loading, setLoading] = useState(false);
  const [loadingMessages, setLoadingMessages] = useState(false);
  const [messagesLoadError, setMessagesLoadError] = useState<Error | null>(null);
  const messagesContainerRef = useRef<HTMLDivElement>(null);
  const hasLoadedMessages = useRef(false);
  const isMountedRef = useRef(true);

  // Store last attempted load params for retry
  const lastLoadParams = useRef<{ convId: string; sessId: string } | null>(null);

  /**
   * Fetch previous messages from API
   * Handles conversation not found, API errors, and race conditions
   */
  const loadPreviousMessages = useCallback(
    async (convId: string, sessId: string) => {
      if (!convId || !sessId || hasLoadedMessages.current) {
        return;
      }

      if (!isMountedRef.current) return;

      setLoadingMessages(true);
      setMessagesLoadError(null);
      hasLoadedMessages.current = true;
      lastLoadParams.current = { convId, sessId };

      try {
        // Build API URL - use serverUrl from config if available
        const apiUrl = demoConfig?.serverUrl
          ? `${demoConfig.serverUrl}/api/conversations/${convId}/messages?session_id=${sessId}`
          : `/api/conversations/${convId}/messages?session_id=${sessId}`;

        const response = await fetch(apiUrl, {
          method: 'GET',
          headers: {
            'Content-Type': 'application/json',
          },
        });

        // Check if still mounted before processing response
        if (!isMountedRef.current) return;

        if (response.ok) {
          const data = await response.json();

          if (!isMountedRef.current) return;

          console.log('[useMessageState] 📥 Received API response:', {
            success: data.success,
            messageCount: data.messages?.length || 0,
            allMessages: data.messages?.map((m: any) => ({
              role: m.role,
              hasMetadata: !!m.metadata,
              metadataKeys: m.metadata ? Object.keys(m.metadata) : [],
              shoppingProducts: m.metadata?.shoppingProducts?.length || 0,
              metadata: m.metadata
            }))
          });

          if (data.success && data.messages && data.messages.length > 0) {
            console.log('[useMessageState] 📦 Loaded previous messages from DB:', {
              count: data.messages.length,
              lastMessage: data.messages[data.messages.length - 1],
              hasMetadata: !!data.messages[data.messages.length - 1]?.metadata?.shoppingProducts
            });

            // SMART MERGE: If DB has more messages or fresh metadata, use DB version
            // Otherwise keep current state to prevent overwriting optimistic updates
            setMessages(prev => {
              console.log('[useMessageState] 🤔 Smart merge decision - Current state:', {
                currentLength: prev.length,
                dbLength: data.messages.length,
                lastStateMsg: prev[prev.length - 1],
                lastDbMsg: data.messages[data.messages.length - 1]
              });

              if (prev.length === 0) {
                console.log('[useMessageState] ✅ Loading messages (state was empty)');
                return data.messages;
              } else if (data.messages.length > prev.length) {
                console.log('[useMessageState] ✅ Loading messages (DB has more:', data.messages.length, 'vs', prev.length, ')');
                return data.messages;
              } else if (data.messages.length === prev.length) {
                // Check if last DB message has metadata that's missing in state
                const lastDbMsg = data.messages[data.messages.length - 1];
                const lastStateMsg = prev[prev.length - 1];

<<<<<<< HEAD
                if (lastDbMsg && lastStateMsg) {
                  console.log('[useMessageState] 🔍 Comparing last messages:', {
                    sameId: lastDbMsg.id === lastStateMsg.id,
                    dbHasMetadata: !!lastDbMsg.metadata?.shoppingProducts,
                    stateHasMetadata: !!lastStateMsg.metadata?.shoppingProducts,
                    dbProducts: lastDbMsg.metadata?.shoppingProducts?.length || 0,
                    stateProducts: lastStateMsg.metadata?.shoppingProducts?.length || 0
                  });

                  if (lastDbMsg.id === lastStateMsg.id &&
                      lastDbMsg.metadata?.shoppingProducts &&
                      !lastStateMsg.metadata?.shoppingProducts) {
                    console.log('[useMessageState] ✅ Loading messages (DB has metadata, state missing it)');
                    return data.messages;
                  }
=======
                if (!lastDbMsg || !lastStateMsg) {
                  console.log('[useMessageState] ⚠️ Missing last message in comparison');
                  return prev;
                }

                console.log('[useMessageState] 🔍 Comparing last messages:', {
                  sameId: lastDbMsg.id === lastStateMsg.id,
                  dbHasMetadata: !!lastDbMsg.metadata?.shoppingProducts,
                  stateHasMetadata: !!lastStateMsg.metadata?.shoppingProducts,
                  dbProducts: lastDbMsg.metadata?.shoppingProducts?.length || 0,
                  stateProducts: lastStateMsg.metadata?.shoppingProducts?.length || 0
                });

                if (lastDbMsg.id === lastStateMsg.id &&
                    lastDbMsg.metadata?.shoppingProducts &&
                    !lastStateMsg.metadata?.shoppingProducts) {
                  console.log('[useMessageState] ✅ Loading messages (DB has metadata, state missing it)');
                  return data.messages;
>>>>>>> 6a7a8456
                }
              }

              console.log('[useMessageState] ⚠️ Skipping load - current state is up to date');
              return prev;
            });
          } else {
            // Conversation not found or expired - clear stored ID
            if (process.env.NODE_ENV === 'development') {
              console.log('[useMessageState] No messages found, clearing conversation ID');
            }
<<<<<<< HEAD
            if (storage.removeItem) {
=======
            if (storage?.removeItem) {
>>>>>>> 6a7a8456
              await storage.removeItem('conversation_id');
            }
            hasLoadedMessages.current = false; // Reset to allow new conversation
          }
        } else {
          // API error - clear stored ID to start fresh
          if (!isMountedRef.current) return;

          const error = new Error(`Failed to load messages: ${response.status} ${response.statusText}`);
          console.warn('[useMessageState] API error:', error);
          setMessagesLoadError(error);

<<<<<<< HEAD
          if (storage.removeItem) {
=======
          if (storage?.removeItem) {
>>>>>>> 6a7a8456
            await storage.removeItem('conversation_id');
          }
          hasLoadedMessages.current = false; // Reset to allow new conversation
        }
      } catch (err) {
        if (!isMountedRef.current) return;

        const error = err instanceof Error ? err : new Error('Failed to load messages');
        console.error('[useMessageState] Error loading messages:', error);
        setMessagesLoadError(error);

        // On error, clear stored conversation to allow fresh start
        try {
<<<<<<< HEAD
          if (storage.removeItem) {
=======
          if (storage?.removeItem) {
>>>>>>> 6a7a8456
            await storage.removeItem('conversation_id');
          }
        } catch (storageErr) {
          console.warn('[useMessageState] Failed to clear conversation ID:', storageErr);
        }
        hasLoadedMessages.current = false; // Reset to allow new conversation
      } finally {
        if (isMountedRef.current) {
          setLoadingMessages(false);
        }
      }
    },
    [demoConfig?.serverUrl, storage]
  );

  /**
   * Retry loading messages after a failure
   */
  const retryLoadMessages = useCallback(async () => {
    if (!lastLoadParams.current) {
      console.warn('[useMessageState] No previous load attempt to retry');
      return;
    }

    hasLoadedMessages.current = false; // Reset to allow retry
    await loadPreviousMessages(
      lastLoadParams.current.convId,
      lastLoadParams.current.sessId
    );
  }, [loadPreviousMessages]);

  // Cleanup on unmount - use useEffect instead of standalone useCallback
  useEffect(() => {
    return () => {
      isMountedRef.current = false;
    };
  }, []);

  return {
    messages,
    setMessages,
    input,
    setInput,
    loading,
    setLoading,
    loadingMessages,
    messagesLoadError,
    messagesContainerRef: messagesContainerRef as React.RefObject<HTMLDivElement>,
    loadPreviousMessages,
    retryLoadMessages,
  };
}<|MERGE_RESOLUTION|>--- conflicted
+++ resolved
@@ -19,7 +19,7 @@
   setLoading: React.Dispatch<React.SetStateAction<boolean>>;
   loadingMessages: boolean;
   messagesLoadError: Error | null;
-  messagesContainerRef: React.RefObject<HTMLDivElement | null>;
+  messagesContainerRef: React.RefObject<HTMLDivElement>;
   loadPreviousMessages: (convId: string, sessId: string) => Promise<void>;
   retryLoadMessages: () => Promise<void>;
 }
@@ -137,23 +137,6 @@
                 const lastDbMsg = data.messages[data.messages.length - 1];
                 const lastStateMsg = prev[prev.length - 1];
 
-<<<<<<< HEAD
-                if (lastDbMsg && lastStateMsg) {
-                  console.log('[useMessageState] 🔍 Comparing last messages:', {
-                    sameId: lastDbMsg.id === lastStateMsg.id,
-                    dbHasMetadata: !!lastDbMsg.metadata?.shoppingProducts,
-                    stateHasMetadata: !!lastStateMsg.metadata?.shoppingProducts,
-                    dbProducts: lastDbMsg.metadata?.shoppingProducts?.length || 0,
-                    stateProducts: lastStateMsg.metadata?.shoppingProducts?.length || 0
-                  });
-
-                  if (lastDbMsg.id === lastStateMsg.id &&
-                      lastDbMsg.metadata?.shoppingProducts &&
-                      !lastStateMsg.metadata?.shoppingProducts) {
-                    console.log('[useMessageState] ✅ Loading messages (DB has metadata, state missing it)');
-                    return data.messages;
-                  }
-=======
                 if (!lastDbMsg || !lastStateMsg) {
                   console.log('[useMessageState] ⚠️ Missing last message in comparison');
                   return prev;
@@ -172,7 +155,6 @@
                     !lastStateMsg.metadata?.shoppingProducts) {
                   console.log('[useMessageState] ✅ Loading messages (DB has metadata, state missing it)');
                   return data.messages;
->>>>>>> 6a7a8456
                 }
               }
 
@@ -184,11 +166,7 @@
             if (process.env.NODE_ENV === 'development') {
               console.log('[useMessageState] No messages found, clearing conversation ID');
             }
-<<<<<<< HEAD
-            if (storage.removeItem) {
-=======
             if (storage?.removeItem) {
->>>>>>> 6a7a8456
               await storage.removeItem('conversation_id');
             }
             hasLoadedMessages.current = false; // Reset to allow new conversation
@@ -201,11 +179,7 @@
           console.warn('[useMessageState] API error:', error);
           setMessagesLoadError(error);
 
-<<<<<<< HEAD
-          if (storage.removeItem) {
-=======
           if (storage?.removeItem) {
->>>>>>> 6a7a8456
             await storage.removeItem('conversation_id');
           }
           hasLoadedMessages.current = false; // Reset to allow new conversation
@@ -219,11 +193,7 @@
 
         // On error, clear stored conversation to allow fresh start
         try {
-<<<<<<< HEAD
-          if (storage.removeItem) {
-=======
           if (storage?.removeItem) {
->>>>>>> 6a7a8456
             await storage.removeItem('conversation_id');
           }
         } catch (storageErr) {

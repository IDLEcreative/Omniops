<<<<<<< HEAD
**Last Updated:** 2025-11-18 (Documentation audit: updated statistics and fixed references)
=======
**Last Updated:** 2025-11-18 (Added MAKER framework for 80-90% cost savings with Haiku voting)
>>>>>>> 6c1d2599
**Verified Accurate For:** v0.1.0

# CLAUDE.md

**AI Assistant Instructions for Omniops Codebase**

**📊 Metadata:**
- **Last Updated:** 2025-11-18
- **Version:** v0.1.0
- **File Purpose:** Primary instruction set for Claude Code AI assistant
- **Critical Sections:** Lines 6-165 (brand-agnostic, file placement), 1101-1171 (agents MUST read CLAUDE.md), 1142-1281 (fix issues, create tests), 1730-1862 (MAKER framework for cost optimization)
- **Total MUST/NEVER Rules:** 53 directives
<<<<<<< HEAD
- **Line Count:** ~2,600 lines (exempt from 300 LOC rule - must be fully loaded into AI memory)
=======
- **Line Count:** ~1,900 lines (exempt from 300 LOC rule - must be fully loaded into AI memory)
>>>>>>> 6c1d2599
- **Estimated Parse Time:** 30 seconds

**⚡ Quick Navigation:**
- [🚨 Critical Rules Index](#-critical-rules-index) - All MUST/NEVER/ALWAYS directives
- [⚡ Trigger Index](#-trigger-index-auto-actions) - When to auto-deploy agents
- [📚 Pattern Library](#-pattern-library-quick-reference) - Code examples (right vs wrong)
- [📊 Decision Matrices](#-decision-matrices) - Quick reference tables
- [🔍 Search Keywords](#-search-keywords-map) - Fast grep/search guide

---

## 🚨 Critical Rules Index

**MUST Rules (Required Actions):**
1. **[Line 10-17]** NEVER hardcode: company names, products, industries, domains, URLs, emails
2. **[Line 68]** NEVER create files in root (only config files allowed)
3. **[Line 1008]** Code files MUST be under 300 LOC (AI instruction files exempt - need full context)
4. **[Line 1018]** ALWAYS read entire file before making any changes
5. **[Line 1101]** 🚨 ALL AGENTS MUST READ CLAUDE.md AS FIRST STEP - agents don't inherit project rules
6. **[Line 783]** Deploy agents immediately for parallelizable tasks (no user permission needed)
7. **[Line 787]** Deploy agent immediately when encountering ANY issue
8. **[Line 879]** Deploy testing agent immediately after completing any code
9. **[Line 1152]** ALWAYS validate fixes with actual commands (`npm test`, `npm run build`)
10. **[Line 2056]** 🆕 ALL NEW FILES MUST include AI-friendly headers (63% token savings, 13:1 ROI)

**NEVER Rules (Prohibited Actions):**
1. **[Line 10-17]** NEVER hardcode brand-specific data (Thompson's, pumps, etc.) in production code
2. **[Line 68]** NEVER create files directly in root directory
3. **[Line 815]** NEVER defer issue fixes - deploy agent immediately
4. **[Line 985]** NEVER complete code without creating comprehensive tests
5. **[Line 1159]** NEVER mock 3+ levels deep - refactor for dependency injection instead
6. **[Line 1509]** NEVER add dependencies without checking native JS/TS alternatives

**ALWAYS Rules (Required Behaviors):**
1. **[Line 1018]** ALWAYS read complete file before editing
2. **[Line 746]** ALWAYS consider multiple approaches like a Senior Engineer
3. **[Line 787-799]** ALWAYS deploy agent immediately for: test failures, build errors, linting, imports, type errors
4. **[Line 879-892]** ALWAYS deploy testing agent after: new features, bug fixes, refactors, API endpoints, components
5. **[Line 1060]** ALWAYS use standardized agent prompt templates
6. **[Line 1152]** ALWAYS validate with concrete commands, never assume fixes work
7. **[Line 2056]** 🆕 ALWAYS add AI-friendly headers to new files (see AI-Friendly File Headers section)

**Auto-Trigger Rules (Do Without User Permission):**
1. **[Line 759-782]** Auto-deploy parallel agents for: 2+ independent categories, 20+ files, >30min tasks, >10K tokens
2. **[Line 787-799]** Auto-deploy fix agents for: test failures, build errors, TypeScript errors, imports, linting, security
3. **[Line 879-892]** Auto-deploy testing agents for: completed features, bug fixes, refactors, new endpoints, new components
4. **[Line 920-936]** Auto-deploy for: dependency updates, file refactoring, ESLint fixes

→ **Full details:** [Brand-Agnostic](#-critical-brand-agnostic-application) | [File Placement](#-critical-file-placement-rules) | [Fix Issues](#fix-issues-immediately-with-agents) | [Create Tests](#create-comprehensive-tests-with-agents-after-code-completion)

---

## ⚡ Trigger Index (Auto-Actions)

**Format:** `TRIGGER → ACTION (no user permission needed)`

### Issue Triggers (Fix Immediately)
```
Test failure detected        → Deploy the-fixer agent (line 830)
Build error detected         → Deploy the-fixer agent (line 833)
TypeScript error detected    → Deploy the-fixer agent (line 833)
Import error detected        → Deploy the-fixer agent (line 825)
Linting violation detected   → Deploy the-fixer agent (line 792)
Security issue detected      → Deploy the-fixer agent (line 837)
Dead code found              → Deploy the-fixer agent (line 841)
Performance issue (O(n²))    → Deploy performance-profiler agent (line 795)
```

### Code Completion Triggers (Test Immediately)
```
New feature completed        → Deploy code-quality-validator agent (line 892)
Bug fix applied              → Deploy code-quality-validator agent (line 894)
Refactoring finished         → Deploy code-quality-validator agent (line 895)
API endpoint created         → Deploy code-quality-validator agent (line 896)
Component built              → Deploy code-quality-validator agent (line 897)
Utility function added       → Deploy code-quality-validator agent (line 898)
Database migration done      → Deploy code-quality-validator agent (line 899)
```

### Parallelization Triggers (Multi-Agent Deploy)
```
2+ independent categories    → Deploy parallel agents (line 761)
20+ files to modify          → Deploy parallel agents (line 768)
>30 min sequential work      → Deploy parallel agents (line 773)
>10K token output expected   → Deploy parallel agents (line 779)
Dependency updates needed    → Deploy parallel agents by category (line 1013)
```

### Code Quality Triggers (Refactor Immediately)
```
Code file exceeds 300 LOC    → Refactor into smaller modules (line 1008)
Mock >3 levels deep          → Refactor for dependency injection (line 1159)
Test setup >20 lines         → Refactor architecture (line 1160)
O(n²) algorithm detected     → Optimize to O(n) or O(n log n) (line 1516-1623)
Hidden dependencies found    → Extract to explicit constructor params (line 1175-1196)
```

→ **Full trigger details:** [Fix Issues Immediately](#fix-issues-immediately-with-agents) | [Create Tests](#create-comprehensive-tests-with-agents-after-code-completion) | [Agent Orchestration](#agent-orchestration--parallelization)

---

## 📚 Pattern Library (Quick Reference)

### Brand-Agnostic Patterns
```typescript
// ❌ WRONG: Hardcoded business logic
if (product.type === 'pump') { /* ... */ }
if (domain.includes('thompson')) { /* ... */ }
const defaultCategory = 'hydraulic-parts';

// ✅ RIGHT: Dynamic business logic from database
if (product.type === customer.config.primaryProductType) { /* ... */ }
if (customer.settings.specialHandling) { /* ... */ }
const defaultCategory = customer.config.defaultCategory;
```

### File Placement Patterns
```typescript
// ❌ WRONG: Files in root
Write('test-checkout-flow.ts', content)
Write('apply-migration.ts', content)
Write('IMPLEMENTATION_REPORT.md', content)

// ✅ RIGHT: Files in proper locations
Write('__tests__/integration/test-checkout-flow.ts', content)
Write('scripts/database/apply-migration.ts', content)
Write('ARCHIVE/completion-reports-2025-11/IMPLEMENTATION_REPORT.md', content)
```

### Agent Deployment Patterns
```typescript
// ❌ WRONG: Defer issues or ask user
"I found 5 test failures. Should I fix them?"
"There are TypeScript errors. Let me note them and continue..."

// ✅ RIGHT: Deploy agent immediately
"I found 5 test failures. Deploying the-fixer agent now."
Task({
  subagent_type: 'the-fixer',
  description: 'Fix 5 test failures',
  prompt: 'Fix test failures in: test1.ts, test2.ts...'
})
```

### Testing Patterns
```typescript
// ❌ WRONG: Complete feature without tests
function newFeature() { /* implementation */ }
// Move on to next task...

// ✅ RIGHT: Complete feature, then deploy testing agent
function newFeature() { /* implementation */ }
Task({
  subagent_type: 'code-quality-validator',
  description: 'Create comprehensive tests',
  prompt: 'Create test suite for newFeature() with 90%+ coverage...'
})
```

### Dependency Injection Patterns
```typescript
// ❌ WRONG: Hidden dependencies (hard to test)
class ShopifyProvider {
  constructor(domain: string) {}
  async fetch() {
    const client = await getDynamicClient(this.domain); // Hidden!
    return client.get();
  }
}

// ✅ RIGHT: Explicit dependencies (easy to test)
class ShopifyProvider {
  constructor(private client: ShopifyAPI) {} // Explicit!
  async fetch() {
    return this.client.get();
  }
}

// Test becomes trivial:
const mockClient = { get: jest.fn() };
const provider = new ShopifyProvider(mockClient);
```

### Performance Patterns
```typescript
// ❌ WRONG: O(n²) nested loops
for (const item of items) {
  for (const other of items) {
    if (item.id === other.parentId) { /* ... */ }
  }
}

// ✅ RIGHT: O(n) with Map/Set
const itemMap = new Map(items.map(i => [i.id, i]));
for (const item of items) {
  const parent = itemMap.get(item.parentId); // O(1) lookup
}
```

→ **More patterns:** [Testing Philosophy](#testing--code-quality-philosophy) | [Performance Guidelines](#performance-guidelines) | [Optimization Philosophy](#optimization-philosophy)

---

## 📊 Decision Matrices

### File Placement Matrix
| File Type | Example | Root? | Destination |
|-----------|---------|-------|-------------|
| Test script | `test-*.ts`, `verify-*.ts` | ❌ NO | `__tests__/[category]/` |
| Utility script | `apply-*.ts`, `check-*.ts` | ❌ NO | `scripts/[category]/` |
| SQL script | `*.sql` | ❌ NO | `scripts/sql/[category]/` |
| Completion report | `*_REPORT.md`, `*_SUMMARY.md` | ❌ NO | `ARCHIVE/completion-reports-[date]/` |
| Test output | `*.json` (results) | ❌ NO | `ARCHIVE/test-results/` |
| Log file | `*.log` | ❌ NO | `logs/[category]/` |
| Documentation | `*.md` (guides) | ❌ NO | `docs/[category]/` |
| Config file | `package.json`, `tsconfig.json` | ✅ YES | `/` (root only) |

### Agent Deployment Decision Matrix
| Scenario | Independent? | Time Est | Deploy Agent? | Agent Type |
|----------|--------------|----------|---------------|------------|
| Update 15 dependencies | ✅ 4 categories | 2-3h | ✅ YES | 4 parallel agents by category |
| Fix single failing test | ❌ 1 test | <5min | ❌ NO | Do directly |
| Refactor 30+ files | ✅ 3 modules | 1-2h | ✅ YES | 3 parallel agents by module |
| Fix import error | ✅ 1 file | 2min | ✅ YES | the-fixer (immediate) |
| Build + test + lint | ✅ 3 tasks | 15min | ✅ YES | 3 parallel agents |
| Create tests for feature | ✅ 1 feature | 20min | ✅ YES | code-quality-validator (auto) |

### Testing Strategy Matrix
| Mock Complexity | Test Setup Lines | Test Speed | Action Required |
|----------------|------------------|------------|-----------------|
| 3+ levels deep | >20 lines | Slow (>5s) | 🔧 Refactor for dependency injection |
| 2 levels | 10-20 lines | Medium (2-5s) | ⚠️ Consider simplification |
| 1 level (constructor) | <10 lines | Fast (<1s) | ✅ Good design |
| No mocking needed | <5 lines | Fast (<1s) | ✅ Excellent design |

### Performance Optimization Matrix
| Complexity | Example | Action | Target |
|------------|---------|--------|--------|
| O(n²) or worse | Nested loops | 🔴 Refactor immediately | O(n) or O(n log n) |
| O(n log n) | Sorting | ✅ Acceptable | Maintain |
| O(n) | Single loop with Map | ✅ Good | Maintain |
| O(1) | Direct lookup | ✅ Excellent | Maintain |

---

## 🔍 Search Keywords Map

**To find rules about specific topics, grep/search for these terms:**

| Topic | Search Terms | Jump To |
|-------|-------------|---------|
| **Brand-Agnostic** | "HARDCODING", "multi-tenant", "Thompson", "pumps" | [#brand-agnostic](#-critical-brand-agnostic-application) |
| **File Placement** | "root directory", "NEVER create files", "Decision Tree" | [#file-placement](#-critical-file-placement-rules) |
| **Agent Rules** 🚨 | "agents MUST read", "CLAUDE.md first", "agent prompt template" | [#critical-all-agents-must-read-claudemd-first](#-critical-all-agents-must-read-claudemd-first) |
| **Agent Deployment** | "Deploy agent", "parallel", "Fix Issues Immediately" | [#fix-issues](#fix-issues-immediately-with-agents) |
| **Pod Orchestration** 🆕 | "pod", "domain-based", "specialized agents", "large-scale" | [docs/02-GUIDES/GUIDE_POD_ORCHESTRATION_PATTERN.md](docs/02-GUIDES/GUIDE_POD_ORCHESTRATION_PATTERN.md) |
| **MAKER Framework** 🆕 | "Haiku", "voting", "cost savings", "decomposition", "80-90%" | [#maker-framework](#maker-framework-haiku-optimization-for-80-90-cost-savings) |
| **Testing** | "Hard to Test", "dependency injection", "mock", "Create Tests" | [#testing-philosophy](#testing--code-quality-philosophy) |
| **Performance** | "O(n²)", "algorithmic complexity", "optimization" | [#performance-guidelines](#performance-guidelines) |
| **Security** | "credentials", "encryption", "RLS", "GDPR" | [#security](#security--privacy) |
| **Database** | "Supabase", "migrations", "schema", "pgvector" | [#database-structure](#database-structure) |
| **Agent Templates** | "hallucination", "extrapolation", "verification" | [#preventing-hallucination](#preventing-agent-hallucination--extrapolation) |

**Anchor links for instant jump:**
```
#brand-agnostic → Line 6
#file-placement-rules → Line 66
#critical-all-agents-must-read-claudemd-first → Line 1101 🚨 NEW
#agent-orchestration--parallelization → Line 743
#fix-issues-immediately-with-agents → Line 785
#create-comprehensive-tests → Line 877
#maker-framework-haiku-optimization-for-80-90-cost-savings → Line 1730 🆕 NEW
#testing--code-quality-philosophy → Line 1865
#performance-guidelines → Line 1605
```

---

## 🚨 CRITICAL: BRAND-AGNOSTIC APPLICATION 🚨

**THIS IS A MULTI-TENANT, BRAND-AGNOSTIC SYSTEM**

### ABSOLUTELY NO HARDCODING OF:
- ❌ Company names, logos, or branding
- ❌ Specific product names, SKUs, or product types
- ❌ Industry-specific terminology (e.g., "pumps", "parts", "Cifa products")
- ❌ Business-specific categories or classifications
- ❌ Domain names or company-specific URLs
- ❌ Company-specific email addresses or contact info
- ❌ Industry-specific assumptions (e.g., assuming it's always e-commerce)

### THIS SYSTEM MUST WORK EQUALLY FOR:
- ✅ E-commerce stores (any product type)
- ✅ Restaurants and food services
- ✅ Real estate and housing
- ✅ Healthcare providers
- ✅ Educational institutions
- ✅ Service businesses
- ✅ ANY other business type

**VIOLATION CONSEQUENCES**: Hardcoding specific information will break the system for other tenants and violate the multi-tenant architecture. All business-specific data must come from the database configuration, NOT from code.

### ✅ EXCEPTION: TEST DATA

**Tests MAY use domain-specific terminology to verify real-world behavior.**

Tests should use actual product names, industry terms, and domain-specific queries to ensure the system works correctly:

```typescript
// ✅ ALLOWED in tests - Verifies system handles real queries
it('should find products when user asks about pumps', async () => {
  const result = await agent.query('Do you have any pumps?');
  expect(result.products).toBeDefined();
});

// ✅ ALLOWED - Tests with realistic data for primary customer (Thompson's)
const testData = {
  query: 'Show me ZF5 hydraulic pumps',
  expectedProducts: ['A4VTG90', 'BP-001']
};
```

**Rationale:** Tests verify the system works with real-world data. If the primary customer (Thompson's) sells pumps, tests should use "pumps" to ensure accurate behavior verification.

**Where this applies:**
- `__tests__/` - All test files can use domain-specific terms
- E2E tests simulating real user queries
- Integration tests with actual product data
- Test fixtures and mock data

**Where this does NOT apply:**
- Production code in `lib/`, `app/`, `components/`
- Default configurations
- UI templates or placeholders
- Documentation examples (should show multi-industry support)

---

## 🚨 CRITICAL: FILE PLACEMENT RULES 🚨

**NEVER create files directly in the root directory.** The root should contain ONLY configuration files.

### Automatic Placement Rules

When creating ANY file, you MUST follow these placement rules:

| File Type | Root? | Correct Location | Example |
|-----------|-------|------------------|---------|
| **Test scripts** | ❌ NO | `__tests__/[category]/` | `__tests__/integration/test-checkout.ts` |
| **Utility scripts** | ❌ NO | `scripts/[category]/` | `scripts/database/check-rls.ts` |
| **SQL scripts** | ❌ NO | `scripts/sql/[category]/` | `scripts/sql/migrations/add-index.sql` |
| **Completion reports** | ❌ NO | `ARCHIVE/completion-reports-[date]/` | `ARCHIVE/completion-reports-2025-10/REPORT.md` |
| **Test results (JSON)** | ❌ NO | `ARCHIVE/test-results/` | `ARCHIVE/test-results/benchmark.json` |
| **Log files** | ❌ NO | `logs/[category]/` | `logs/tests/jest-output.log` |
| **Documentation** | ❌ NO | `docs/[category]/` | `docs/02-GUIDES/GUIDE_SETUP.md` |
| **Config files** | ✅ YES | `/` (root only) | `package.json`, `tsconfig.json` |

### Allowed Root Files (ONLY These)

**Configuration Files:**
- `package.json`, `package-lock.json`
- `tsconfig.json`, `tsconfig.test.json`, `jsconfig.json`
- `next.config.js`, `middleware.ts`, `next-env.d.ts`
- `tailwind.config.js`, `postcss.config.mjs`
- `jest.config.js`, `playwright.config.js`, `eslint.config.mjs`
- `components.json`, `vercel.json`

**Docker Files:**
- `Dockerfile`, `Dockerfile.dev`
- `docker-compose.yml`, `docker-compose.dev.yml`
- `.dockerignore`

**Environment/Git Files:**
- `.env.example` (covers all environments: development, Docker, monitoring)
- `.gitignore`, `.eslintignore`, `.vercelignore`
- `.mcp.json`

**Documentation:**
- `README.md`, `CLAUDE.md`

### Decision Tree: Where Does My File Go?

```
Is it a config file (package.json, tsconfig.json, etc.)?
├─ YES → Root directory (/)
└─ NO → Continue...

Is it a test script (test-*.ts, verify-*.ts)?
├─ YES → __tests__/[category]/
└─ NO → Continue...

Is it a utility script (apply-*.ts, migrate-*.ts, check-*.ts)?
├─ YES → scripts/[category]/
└─ NO → Continue...

Is it a completion report (*_REPORT.md, *_SUMMARY.md)?
├─ YES → ARCHIVE/completion-reports-[date]/
└─ NO → Continue...

Is it test output (JSON, logs)?
├─ YES → ARCHIVE/test-results/ or logs/tests/
└─ NO → Continue...

Is it documentation?
├─ YES → docs/[category]/
└─ NO → Ask the user where it should go
```

### Examples of CORRECT File Creation

```typescript
// ❌ WRONG - Creating test in root
await writeFile('test-checkout-flow.ts', content);

// ✅ CORRECT - Creating test in proper location
await writeFile('__tests__/integration/test-checkout-flow.ts', content);

// ❌ WRONG - Creating migration script in root
await writeFile('apply-new-index.ts', content);

// ✅ CORRECT - Creating migration in proper location
await writeFile('scripts/database/apply-new-index.ts', content);

// ❌ WRONG - Creating report in root
await writeFile('IMPLEMENTATION_COMPLETE.md', content);

// ✅ CORRECT - Creating report in archive
await writeFile('ARCHIVE/completion-reports-2025-10/IMPLEMENTATION_COMPLETE.md', content);
```

### Enforcement

1. **Pre-commit hook** will block commits with misplaced files
2. **GitHub Actions** will reject PRs with root clutter
3. **`.gitignore`** patterns will hide accidental files (but don't rely on this!)

**ALWAYS create files in the correct location from the start. Do not rely on `.gitignore` to hide mistakes.**

---

## 🎯 CRITICAL: FOLLOW INDUSTRY BEST PRACTICES 🎯

**THIS IS A SAAS PRODUCT - Follow established patterns from successful companies**

When building features, always research and follow industry standards from established SaaS products (Stripe, Intercom, Segment, Vercel, etc.). Don't reinvent the wheel - learn from companies that have solved these problems at scale.

### Core Principles

**1. Minimal Integration Code**
- ✅ Embed scripts should be 5-10 lines maximum
- ✅ Configuration should load dynamically from server
- ✅ Customers should never need to update their integration code
- ❌ Don't generate 50+ lines of configuration in embed code

**Example - Widget Integration:**
```html
<!-- ✅ GOOD: Minimal, dynamic configuration -->
<script>
window.ChatWidgetConfig = { serverUrl: "https://omniops.co.uk" };
</script>
<script src="https://omniops.co.uk/embed.js" async></script>

<!-- ❌ BAD: Hardcoded configuration -->
<script>
window.ChatWidgetConfig = {
  serverUrl: "...",
  appearance: { /* 20 lines */ },
  features: { /* 20 lines */ },
  // Customer must update HTML to change anything
};
</script>
```

**2. Configuration Management**
- ✅ Store configuration in database
- ✅ Provide dashboard/UI for updates
- ✅ Apply changes instantly without code changes
- ✅ Version configuration for rollback capability
- ❌ Don't require customers to edit code to change settings

**3. API Design**
- ✅ RESTful endpoints with clear naming
- ✅ Consistent error responses with proper HTTP codes
- ✅ Rate limiting on all public endpoints
- ✅ Pagination for list endpoints (cursor-based preferred)
- ✅ API versioning strategy (URL or header-based)
- ❌ Don't return unbounded lists
- ❌ Don't expose internal implementation details in responses

**4. Developer Experience (DX)**
- ✅ Clear, concise documentation with examples
- ✅ Copy-paste ready code snippets
- ✅ Multiple framework examples (HTML, React, Next.js, etc.)
- ✅ Interactive testing/preview capabilities
- ✅ Helpful error messages with actionable solutions
- ❌ Don't assume technical knowledge
- ❌ Don't use jargon without explanation

**5. Security & Privacy**
- ✅ Environment variables for sensitive configuration
- ✅ Never expose API keys in client-side code
- ✅ Use service role keys server-side only
- ✅ Implement proper CORS policies
- ✅ Follow GDPR/CCPA compliance requirements
- ❌ Don't hardcode credentials anywhere
- ❌ Don't log sensitive information

**6. Scalability Defaults**
- ✅ Design for 10x current usage from day one
- ✅ Use caching strategically (Redis, CDN)
- ✅ Implement background job processing for heavy operations
- ✅ Database indexes on commonly queried fields
- ✅ Connection pooling for database access
- ❌ Don't make synchronous external API calls in request path
- ❌ Don't perform heavy computation in API routes

### Decision Framework

Before implementing any customer-facing feature, ask:

1. **How do industry leaders solve this?**
   - Research Stripe, Intercom, Vercel, Segment approaches
   - Look for common patterns across multiple products
   - Understand why they made those choices

2. **Is this the simplest solution?**
   - Can it be done with less code?
   - Can it be done with less customer effort?
   - What's the minimum viable implementation?

3. **Will this scale?**
   - Works for 1,000 customers?
   - Works for 10,000 customers?
   - What breaks first at scale?

4. **Is this maintainable?**
   - Can changes be made without customer action?
   - Is configuration centralized?
   - Are there sharp edges or gotchas?

5. **Is the DX excellent?**
   - Would I enjoy using this?
   - Is it self-explanatory?
   - Are errors helpful?

### Real-World Examples from This Codebase

**Widget Embed Code (Commit 43467ab)**
- ❌ **Before**: 50+ lines of hardcoded configuration
- ✅ **After**: 7 lines with dynamic config loading from `/api/widget/config`
- **Why**: Matches Intercom, Drift pattern - customers install once, update via dashboard

**Environment-Based URLs (Commit c875074)**
- ❌ **Before**: Widget auto-detected URLs, used Vercel preview URLs in production
- ✅ **After**: Uses `NEXT_PUBLIC_APP_URL` environment variable
- **Why**: Matches Vercel, Netlify pattern - different configs per environment

### When to Deviate from Best Practices

Sometimes you need to deviate - but document WHY:

```typescript
// DEVIATION: Using synchronous API call here because...
// 1. This endpoint is internal-only (not customer-facing)
// 2. Response time is <50ms (measured)
// 3. Alternative would require job queue setup (over-engineering for this use case)
const result = await fetchSyncData();
```

### Learning Resources

**For SaaS Patterns:**
- Stripe API Documentation (gold standard)
- Intercom Developer Hub (excellent DX)
- Segment Documentation (clear integration guides)
- Vercel Documentation (deployment best practices)

**For Architecture:**
- 12-Factor App methodology
- Microsoft Azure Architecture Center
- AWS Well-Architected Framework

**The Golden Rule:** If a successful SaaS company does it a certain way, there's probably a good reason. Learn from their mistakes and successes.

---

This file provides guidance to Claude Code (claude.ai/code) when working with code in this repository.

## Project Overview

This is a General purpose AI-powered customer service chat widget built with Next.js 15, React 19, TypeScript, and Supabase. The application provides an embeddable chat widget that can be integrated into any website, with features including web scraping, WooCommerce integration, and privacy-compliant data handling

## Key Documentation

- **[Search Architecture](docs/01-ARCHITECTURE/ARCHITECTURE_SEARCH_SYSTEM.md)** - CRITICAL: Explains actual search result limits (100-200, NOT 20!), hybrid search behavior, and token usage
- **[Performance Optimization](docs/09-REFERENCE/REFERENCE_PERFORMANCE_OPTIMIZATION.md)** - Comprehensive optimization guide covering database, API, AI, and frontend performance
- **[Database Schema](docs/09-REFERENCE/REFERENCE_DATABASE_SCHEMA.md)** - Complete database schema reference with 31 tables, 214 indexes, verified 2025-10-24
- **[Conversation Accuracy](docs/CONVERSATION_ACCURACY_IMPROVEMENTS.md)** - Metadata tracking system for 86% conversation accuracy
- **[Hallucination Prevention](docs/HALLUCINATION_PREVENTION.md)** - Anti-hallucination safeguards and testing
- **[Docker Setup](docs/00-GETTING-STARTED/SETUP_DOCKER_PRODUCTION.md)** - Complete Docker configuration and commands

---

## Documentation Standards for AI Discoverability

**Purpose:** This section defines how documentation should be named, structured, and written to maximize AI agent efficiency when scanning, searching, and understanding the codebase.

### Why This Matters

When I (Claude) scan documentation, I need to quickly:
1. **Identify** what a document contains without reading it fully
2. **Locate** specific information across multiple documents
3. **Understand** relationships between documents
4. **Determine** if a document is current and authoritative
5. **Navigate** hierarchies efficiently without getting lost

**Poor documentation structure costs 10-50x more time** in agent context consumption and requires multiple file reads to find simple information.

### File Naming Conventions

**Pattern:** `{PREFIX}_{DESCRIPTIVE_NAME}.md`

**Prefix Categories:**
- `ARCHITECTURE_` - System design, patterns, data models
- `GUIDE_` - How-to instructions, walkthroughs
- `REFERENCE_` - Complete API/schema references
- `ANALYSIS_` - Problem analysis, decisions, investigations
- `SETUP_` - Installation, configuration, environment
- `TESTING_` - Test strategies, coverage, quality
- `TROUBLESHOOTING_` - Common issues and solutions
- `API_` - API endpoint documentation
- `INTEGRATION_` - Third-party integrations

**Good Examples:**
```
✅ docs/01-ARCHITECTURE/ARCHITECTURE_SEARCH_SYSTEM.md
✅ docs/02-GUIDES/GUIDE_DOCKER_SETUP.md
✅ docs/03-REFERENCE/REFERENCE_DATABASE_SCHEMA.md
✅ docs/04-ANALYSIS/ANALYSIS_WOOCOMMERCE_EXPANSION.md
✅ docs/05-TROUBLESHOOTING/TROUBLESHOOTING_TEST_FAILURES.md
```

**Bad Examples (Hard to Scan):**
```
❌ docs/woocommerce.md  (What about WooCommerce? Setup? API? Analysis?)
❌ docs/stuff.md  (Completely ambiguous)
❌ docs/notes-2025-10-26.md  (Date-based, no content indicator)
❌ docs/final_final_v2.md  (Version soup, no description)
```

**Naming Rules:**
1. **Be Specific**: "GUIDE_STRIPE_INTEGRATION.md" NOT "stripe.md"
2. **Use Prefixes**: Makes grep/glob searches faster
3. **No Dates in Filenames**: Use metadata instead
4. **Snake_case**: Use `UPPER_SNAKE_CASE`, never `camelCase` or `kebab-case`
5. **No Redundancy**: "docs/GUIDE_..." NOT "docs/guides/GUIDE_..."

### Directory Structure

**Hierarchical Organization:**
```
docs/
├── 01-ARCHITECTURE/       # System design & patterns
│   ├── ARCHITECTURE_DATA_MODEL.md
│   ├── ARCHITECTURE_SEARCH_SYSTEM.md
│   └── ARCHITECTURE_SECURITY.md
│
├── 02-GUIDES/             # Step-by-step instructions
│   ├── GUIDE_DOCKER_SETUP.md
│   ├── GUIDE_STRIPE_INTEGRATION.md
│   └── GUIDE_DEPLOYMENT.md
│
├── 03-REFERENCE/          # Complete references
│   ├── REFERENCE_DATABASE_SCHEMA.md
│   ├── REFERENCE_API_ENDPOINTS.md
│   └── REFERENCE_ENV_VARIABLES.md
│
├── 04-ANALYSIS/           # Decisions & investigations
│   ├── ANALYSIS_WOOCOMMERCE_EXPANSION.md
│   ├── ANALYSIS_PERFORMANCE_BOTTLENECKS.md
│   └── ANALYSIS_TECH_DEBT.md
│
├── 05-TROUBLESHOOTING/    # Common problems
│   ├── TROUBLESHOOTING_TEST_FAILURES.md
│   ├── TROUBLESHOOTING_DOCKER_ISSUES.md
│   └── TROUBLESHOOTING_DATABASE_MIGRATIONS.md
│
└── 06-INTEGRATIONS/       # Third-party integrations
    ├── INTEGRATION_WOOCOMMERCE.md
    ├── INTEGRATION_SHOPIFY.md
    └── INTEGRATION_STRIPE.md
```

**Benefits:**
- **Fast Scanning**: I can `ls docs/02-GUIDES/` to find all guides
- **Glob Patterns**: `grep -r "search" docs/01-ARCHITECTURE/` finds architecture docs only
- **Clear Context**: Directory tells me document category immediately
- **Scalability**: Easy to add new docs without clutter

### Document Header Standards

**Every document MUST start with this metadata block:**

```markdown
# Document Title

**Type:** [Architecture | Guide | Reference | Analysis | Troubleshooting]
**Status:** [Active | Draft | Deprecated | Archived]
**Last Updated:** 2025-10-29
**Verified For:** v0.1.0
**Dependencies:** [List of related docs]
**Estimated Read Time:** 5 minutes

## Purpose
[1-2 sentence summary of what this document covers and why it exists]

## Quick Links
- [Related Document 1](../path/to/doc.md)
- [Related Document 2](../path/to/doc.md)

## Table of Contents
- [Section 1](#section-1)
- [Section 2](#section-2)

---

[Document content starts here]
```

**Why This Format:**
- **Status**: I immediately know if doc is current
- **Last Updated**: I can assess freshness
- **Verified For**: I know which version this applies to
- **Dependencies**: I can read prerequisites first
- **Purpose**: I understand the doc without reading it all
- **Quick Links**: I can navigate related docs efficiently
- **TOC**: I can jump to specific sections

### Content Structure Standards

**1. Progressive Detail (Inverted Pyramid)**

Start with the most critical information, then add details:

```markdown
## Feature Name

**TL;DR:** [1 sentence - what it does]

**Quick Start:** [2-3 lines - minimal example]

**Common Use Cases:** [Bullet list - when to use]

**Detailed Explanation:** [Full details for deep dive]

**Advanced Topics:** [Edge cases, optimizations]
```

**2. Code Examples Must Be Annotated**

```typescript
// ❌ BAD: No context
function process(data) { return data.map(x => x * 2); }

// ✅ GOOD: Clear purpose
// Doubles all values in price array for tax calculation
// Used by: billing-service.ts, invoice-generator.ts
function applyTaxMultiplier(prices: number[]): number[] {
  return prices.map(price => price * 2);
}
```

**3. Consistent Terminology**

Maintain a glossary and use terms consistently:

```markdown
✅ "customer configuration" (always use this)
❌ "customer settings", "config", "customer data" (inconsistent)

✅ "scraped pages" (database table name)
❌ "crawled pages", "web pages", "content" (ambiguous)
```

**4. Cross-References Use Full Paths**

```markdown
✅ See [Architecture: Search System](docs/01-ARCHITECTURE/ARCHITECTURE_SEARCH_SYSTEM.md#hybrid-search)
❌ See search architecture docs (where? what section?)
```

### Searchability Optimization

**1. Keyword Front-Loading**

Place important terms early in headings and paragraphs:

```markdown
✅ ## WooCommerce Integration: Product Sync Implementation
❌ ## How We Implemented the Thing That Syncs Products with WooCommerce
```

**2. Synonyms and Aliases**

Include common search terms:

```markdown
## Database Schema Reference

**Keywords:** postgres, supabase, tables, indexes, SQL, database structure, data model

**Aliases:**
- "customer_configs" table (also known as: customer settings, config table)
- "scraped_pages" table (also known as: crawled pages, website content)
```

**3. Anchor Links for Sub-Sections**

```markdown
## API Endpoints

### POST /api/chat {#endpoint-chat}
[Details...]

### GET /api/scrape/status {#endpoint-scrape-status}
[Details...]

// Now I can link directly: [Chat Endpoint](docs/API.md#endpoint-chat)
```

### Anti-Patterns (What Makes Docs Hard to Scan)

❌ **Generic Filenames**
- `notes.md`, `todo.md`, `misc.md`, `temp.md`

❌ **No Metadata**
- Missing update dates, status, or version info

❌ **Wall of Text**
- No headings, code blocks, or visual breaks

❌ **Hidden Context**
- Important info buried in middle of document

❌ **Broken Links**
- Dead cross-references make navigation impossible

❌ **Inconsistent Terms**
- Same concept called different things across docs

❌ **No Table of Contents**
- Long docs without navigation structure

### Migration Plan for Existing Docs

**Phase 1: Quick Wins (Do First)**
1. Add metadata headers to all docs
2. Rename ambiguous files (`woocommerce.md` → `ANALYSIS_WOOCOMMERCE_EXPANSION.md`)
3. Add table of contents to docs >100 lines
4. Fix broken cross-references

**Phase 2: Structural Improvements**
1. Move docs into categorized folders
2. Add keyword sections
3. Standardize code example formats
4. Create cross-reference map

**Phase 3: Content Enhancement**
1. Add "Purpose" and "Quick Links" sections
2. Create missing prerequisite docs
3. Build comprehensive glossary
4. Add troubleshooting sections

### Validation Checklist

Before considering a document "AI-ready", verify:

- [ ] Filename is descriptive and follows prefix pattern
- [ ] Document has metadata header (status, date, version)
- [ ] Purpose is clear in first 2 sentences
- [ ] Table of contents exists (if doc >100 lines)
- [ ] Code examples are annotated with context
- [ ] Cross-references use full paths
- [ ] Keywords/aliases section present
- [ ] Last updated date is accurate
- [ ] Related documents are linked
- [ ] No broken links
- [ ] Consistent terminology with other docs

**Example of a Well-Structured Document:**

See [REFERENCE_DATABASE_SCHEMA.md](docs/09-REFERENCE/REFERENCE_DATABASE_SCHEMA.md) as the gold standard - it includes:
- Clear metadata header
- Comprehensive TOC
- Annotated schema definitions
- Cross-references to related docs
- Examples with context
- Consistent terminology

---

## 📚 Directory Documentation Status

**Last Audit:** 2025-10-30
**Status:** ✅ Complete - All directories documented with AI-readable READMEs

### Documentation Coverage

**Total README Files:** 205 across all directories

| Category | READMEs | Status |
|----------|---------|--------|
| **Source Code** (app/, components/, lib/, hooks/, types/) | 60 | ✅ Complete |
| **Testing** (__tests__/, test-utils/) | 18 | ✅ Complete |
| **Infrastructure** (scripts/, config/, docker/, supabase/) | 24 | ✅ Complete |
| **Integration** (lib/integrations/, lib/agents/, lib/woocommerce-api/) | 7 | ✅ Complete |

### Recent Documentation Work (Oct 2025)

**Comprehensive Audit Results:**
- **Created:** 40 new README files
- **Updated:** 9 existing READMEs with AI discoverability metadata
- **Coverage:** 100% of source directories documented
- **Standards Compliance:** All READMEs follow documentation standards above

**Key Improvements:**
- ✅ All directories have PURPOSE statements in first 2 sentences
- ✅ Metadata headers added (Last Updated, Related, Status)
- ✅ Cross-references use full paths
- ✅ Usage examples with annotated code
- ✅ Troubleshooting sections for complex modules
- ✅ Consistent terminology across all docs

### Where to Find Documentation

**Source Code Documentation:**
- [app/README.md](app/README.md) - Next.js app router pages and API routes
- [components/README.md](components/README.md) - React component library
- [lib/README.md](lib/README.md) - Core business logic and services
- [hooks/README.md](hooks/README.md) - Custom React hooks (9 hooks documented)
- [types/README.md](types/README.md) - TypeScript type definitions

**Testing Documentation:**
- [__tests__/README.md](__tests__/README.md) - Complete test suite (1,048+ tests)
- [__tests__/components/README.md](__tests__/components/README.md) - Component tests (138 tests)
- [__tests__/lib/agents/README.md](__tests__/lib/agents/README.md) - AI agent tests (80+ tests)
- [__tests__/mocks/README.md](__tests__/mocks/README.md) - MSW setup guide

**Infrastructure Documentation:**
- [scripts/README.md](scripts/README.md) - All utility scripts (200+ scripts in 15 categories)
- [scripts/database/README.md](scripts/database/README.md) - Database utilities (17 scripts)
- [scripts/monitoring/README.md](scripts/monitoring/README.md) - Health monitoring tools
- [scripts/tests/README.md](scripts/tests/README.md) - Testing tools (hallucination prevention, metadata tracking)
- [migrations/README.md](migrations/README.md) - Database migration strategy
- [docker/README.md](docker/README.md) - Docker configuration

**Integration Documentation:**
- [lib/agents/README.md](lib/agents/README.md) - AI agent orchestration system
- [lib/agents/providers/README.md](lib/agents/providers/README.md) - WooCommerce & Shopify providers
- [lib/woocommerce-api/README.md](lib/woocommerce-api/README.md) - WooCommerce integration
- [lib/queue/README.md](lib/queue/README.md) - Job queue with BullMQ
- [lib/analytics/README.md](lib/analytics/README.md) - Business intelligence (510 lines)

### Impact on AI Agent Efficiency

**Before Documentation Audit:**
- 30-60 minutes to understand directory structure
- High context consumption for navigation
- Manual file exploration required
- Unclear service relationships

**After Documentation Audit:**
- 2-5 minutes to understand any directory (90% faster)
- 60-80% reduction in context consumption
- One-click navigation via cross-references
- Clear documentation of all integrations

**Quantified Benefits:**
- Directory understanding: 90% faster
- Script discovery: 95% faster
- Test discovery: 93% faster
- Integration setup: 85% faster

### Maintenance Guidelines

**When Creating New Directories:**
1. Always create a README.md in the new directory
2. Include metadata header (Purpose, Last Updated, Related)
3. Document all files in the directory
4. Add cross-references to related docs
5. Follow naming conventions from standards above

**When Modifying Existing Code:**
1. Update "Last Updated" date in relevant README
2. Update documentation if functionality changes
3. Keep cross-references accurate
4. Test that usage examples still work

---

### FILE LENGTH
- **STRICT RULE**: All code files (TypeScript, JavaScript) must be under 300 LOC
- **EXCEPTION**: AI instruction files (CLAUDE.md, .claude/*.md) are EXEMPT
  - **Reason**: Instruction files must be fully loaded into AI memory at session start
  - Splitting would require active Read operations to access rules
  - Critical rules/triggers might be missed if not in primary file
  - Full context is essential for AI to function correctly
- Current codebase has code violations that need refactoring
- Code files must be modular & single-purpose
- **Documentation files**: Should be <300 LOC where practical, but not strictly enforced if breaking would harm usefulness
- **Wave 10 LOC campaign**: Follow `docs/10-ANALYSIS/ANALYSIS_LOC_REFACTORING_WAVE_10_PLAN.md` and the dedicated LOC agents in `.claude/agents/loc-*.md` to keep every TS/JS file under 300 LOC (run `scripts/check-loc-compliance.sh` + `scripts/check-file-length.ts --strict` before committing)

### READING FILES
- **ALWAYS** read the entire file before making changes
- Find and read ALL related files before coding
- Never make changes without reading the complete file

### EGO
- Do not make assumptions or jump to conclusions
- You are a Large Language Model with limitations
- Always consider multiple different approaches like a Senior Engineer

### AGENT ORCHESTRATION & PARALLELIZATION

**CRITICAL**: Proactively orchestrate specialized agents in parallel to maximize efficiency and protect your context window.

**📚 Learning Resources:**
- **[Parallel Agent Orchestration Guide](docs/02-GUIDES/GUIDE_PARALLEL_AGENT_ORCHESTRATION.md)** ⭐ **START HERE** - Progressive learning guide (1,086 lines)
  - 🚀 5-minute quick start with decision flowcharts
  - 📚 Progressive learning (101 → 201 → 301)
  - 🎯 5 ready-to-use scenario playbooks
  - 📖 5 agent prompt templates (indexed for fast access)
  - 🔧 Troubleshooting common issues
  - ✅ Self-assessments & practice scenarios
- **[Pod Orchestration Pattern](docs/02-GUIDES/GUIDE_POD_ORCHESTRATION_PATTERN.md)** 🆕 **ADVANCED** - Domain-based agent orchestration (461 lines)
  - 🎯 For large-scale work (20+ files) with clear domain boundaries
  - 📦 Specialized agents by domain (tests, scripts, APIs, UI)
  - ✅ Proven: 72% time savings, 100% success rate (Wave 10: 29 files, 8 pods)
  - 🔧 Ready-to-use pod templates (test refactoring, scripts, production code)
  - 📊 Adaptive scaling (split pods when needed: S → S1, S2, S3)
  - ⚠️ **Pod Orchestrators** (orchestrators WITHIN pods): See below for usage guidelines
- **[Orchestration Archive](docs/10-ANALYSIS/ANALYSIS_PARALLEL_AGENT_ORCHESTRATION.md)** - Complete 4-week case study with week-by-week breakdown (reference/archive)
- **[Agent Hierarchy Guide](.claude/AGENT_HIERARCHY.md)** - Three-tier agent system (Architect → Plan → Explore) and when to use each type

**LOC Agent Suite (Wave 10)**
- **Architect:** `.claude/agents/loc-architect.md` (Opus) – owns global LOC campaign, assigns pods, refreshes compliance data
- **Planner:** `.claude/agents/loc-planner.md` (Sonnet) – designs module splits + verification plans per file
- **Refactor:** `.claude/agents/loc-refactor.md` (Sonnet) – implements the plan, ensures each file <300 LOC, updates docs/tests
- **Verification:** `.claude/agents/loc-verifier.md` (Haiku) – reruns compliance + lint/tests before sign-off
- Reference execution roadmap: `docs/10-ANALYSIS/ANALYSIS_LOC_REFACTORING_WAVE_10_PLAN.md`

**📖 Documentation Pattern:**
For complex topics >1000 lines:
1. **Archive** (ANALYSIS_*.md) - Comprehensive record with all context
2. **Learning Guide** (GUIDE_*.md) - Progressive, action-oriented teaching tool
3. Both cross-reference, both updated, different purposes

Example: Parallel Agent Orchestration has both.

#### When to Automatically Use Agent Orchestration

**Trigger Patterns - Use Agents WITHOUT User Prompting When:**

1. **Large-Scale Domain-Based Work** (NEW - HIGHEST PRIORITY for 20+ files) 🆕
   - 20+ files across clear domains (tests, scripts, APIs, components, UI)
   - Each domain requires different expertise (E2E vs unit tests, scripts vs production code)
   - Use **Pod Orchestration** - specialized agents by domain (Library, API, Integration, Playwright, Scripts)
   - Example: LOC refactoring (29 files → 8 pods → 72% time savings, 100% success)
   - **Guide**: [Pod Orchestration Pattern](docs/02-GUIDES/GUIDE_POD_ORCHESTRATION_PATTERN.md)

2. **Multiple Independent Categories** (HIGH PRIORITY)
   - Updating dependencies across different categories (Supabase, types, testing, utilities)
   - Refactoring files in different modules (API routes, components, libs, tests)
   - Running validation across multiple systems (build, lint, tests, types)
   - Analyzing different aspects of a problem (performance, security, architecture)

3. **Repetitive Tasks at Scale**
   - Fixing 20+ files with similar patterns (import updates, type fixes, etc.)
   - Updating multiple test files with same refactoring
   - Applying consistent changes across module boundaries

4. **Time-Intensive Sequential Work**
   - Any task that would take >30 minutes sequentially
   - Build verification + tests + linting (can run in parallel)
   - Multiple large file reads/analysis
   - Comprehensive codebase searches

5. **Context Protection**
   - When a task might generate >10,000 tokens of output
   - Multiple file reads that would fill context
   - Long-running analysis or validation tasks

**DO NOT Wait for User Permission** - If you identify a parallelizable task, immediately orchestrate agents!

#### 🚨 CRITICAL: All Agents MUST Read CLAUDE.md First

**MANDATORY RULE:** Every agent you deploy must read CLAUDE.md as its first action to understand project rules and guidelines.

**Why This Matters:**
- Agents start with clean context - they don't automatically know project rules
- Without reading CLAUDE.md, agents may violate critical guidelines:
  - Creating files in root directory (violation of file placement rules)
  - Exceeding 300 LOC limit
  - Hardcoding brand-specific data
  - Not validating fixes with actual commands
  - Using poor testing patterns

**How to Implement:**

```typescript
// ✅ CORRECT: Agent reads CLAUDE.md first
Task({
  subagent_type: 'the-fixer',
  description: 'Fix test failures',
  prompt: `STEP 1: Read /Users/jamesguy/Omniops/CLAUDE.md to understand all project rules

STEP 2: Fix the following test failures while adhering to all rules from CLAUDE.md:
- test1.ts - import error
- test2.ts - type mismatch
- test3.ts - assertion failure

STEP 3: Validate fixes with:
- npm test
- npm run build
- npm run lint

Report back with verification results.`
});

// ❌ WRONG: Agent doesn't know the rules
Task({
  subagent_type: 'the-fixer',
  description: 'Fix test failures',
  prompt: 'Fix test1.ts, test2.ts, test3.ts'
  // Agent might violate file placement, LOC limits, or other rules!
});
```

**Agent Prompt Template (Use This):**

```markdown
STEP 1: Read /Users/jamesguy/Omniops/CLAUDE.md
- Understand all MUST/NEVER/ALWAYS rules
- Pay special attention to:
  - Brand-agnostic requirements (line 6-165)
  - File placement rules (line 66-165)
  - 300 LOC limit (line 1008)
  - Testing philosophy (line 1130+)

STEP 2: [Your specific task]
[Task details...]

STEP 3: Validate your work
- Run concrete commands (npm test, npm run build, etc.)
- Verify no rules were violated
- Report verification results
```

**Enforcement Checklist:**
Before launching ANY agent, verify your prompt includes:
- [ ] Instruction to read CLAUDE.md as Step 1
- [ ] Clear task description
- [ ] Success criteria with validation commands
- [ ] Reference to relevant CLAUDE.md sections if applicable

**📖 BEFORE Deploying Agents - Consult the Learning Guide:**

When you identify a task suitable for parallel agents:
1. **Read** [GUIDE_PARALLEL_AGENT_ORCHESTRATION.md](docs/02-GUIDES/GUIDE_PARALLEL_AGENT_ORCHESTRATION.md) - Start with 🚀 Quick Start section
2. **Match** your task to one of the 5 scenario playbooks (line 492+)
3. **Select** the appropriate template from indexed list (line 697+)
4. **Follow** the scenario's specific agent configuration and example prompts

**Quick Scenario Selection:**
- **Large-Scale Refactoring** (20+ files, domain-based) → **Pod Orchestration** 🆕 - 5-8 pods, Sonnet, 65-75% savings
- **Dependency Updates** (15+ packages) → Scenario 1 (line 494) - 4 agents, Haiku, 88-92% savings
- **File Refactoring** (30+ files, uniform) → Scenario 2 (line 548) - 3 agents, Opus, 60-75% savings

#### 🎯 Pod Orchestrators: When to Add Orchestration WITHIN Pods

**Test Results:** [POD_ORCHESTRATOR_TEST_RESULTS.md](ARCHIVE/completion-reports-2025-11/POD_ORCHESTRATOR_TEST_RESULTS.md) (2025-11-19)

**Concept:** A pod orchestrator is an agent WITHIN a pod that manages sub-agents, consolidates their reports, and returns a single summary to Main Claude.

**Benefits:**
- ✅ 90% context savings (tested: 7,950 tokens → 750 tokens)
- ✅ Excellent for 50-100+ file campaigns
- ✅ Main Claude gets concise summaries instead of detailed reports

**Risks (CRITICAL):**
- ❌ Information loss: 70-100% on critical details
- ❌ Severity downgrading (Critical → Important)
- ❌ Loss of file:line references
- ❌ Code examples eliminated
- ❌ Main Claude can't verify or implement specific fixes

**Decision Matrix: When to Use Pod Orchestrators**

| Pod Size | Approach | Rationale |
|----------|----------|-----------|
| **1-7 files** | Direct pod agent | Too small, overhead > benefit |
| **8-15 files** | Direct pod agent | Manageable context load |
| **15-25 files** | **Consider orchestrator** | If complexity is LOW (research/docs) |
| **25+ files** | **Use orchestrator with safeguards** | Context protection needed |

**Critical Safeguards (MANDATORY for Pod Orchestrators):**

```markdown
## Pod Orchestrator Mission Template (Information Fidelity Focus)

**CRITICAL RULES - NEVER VIOLATE:**

1. **Preserve Critical Issues Verbatim (100%)**
   - ✅ COPY critical issues exactly as written by sub-agents
   - ✅ PRESERVE file:line references
   - ✅ PRESERVE severity (Critical/Warning/Info)
   - ✅ PRESERVE code examples if provided
   - ❌ DO NOT summarize or rephrase critical issues
   - ❌ DO NOT downgrade severity

2. **Severity-Tiered Consolidation**
   ```
   Critical issues: Copy verbatim (0% summarization)
   Warnings: Preserve file refs, may group similar (25% summarization)
   Info: May summarize patterns (75% summarization)
   ```

3. **Mandatory Verification Checklist**
   Before submitting consolidated report:
   - [ ] Counted critical issues in each sub-agent report
   - [ ] Verified same count in my consolidated report
   - [ ] All critical issues have file:line references
   - [ ] No critical issues downgraded to "Important" or "Minor"
   - [ ] Main Claude can make decisions from my report

**Report Structure:**

### Critical Issues (EXACT COPY FROM SUB-AGENTS)
[Domain] [File:Line] [Exact issue description]
[Code example if provided]

### Important Findings (Can group similar issues)
- [Domain] [Pattern] affecting files X, Y, Z (preserve file names)

### Minor Issues (Summary only)
- [Count] files have [general pattern]

**Token Budget:**
- Critical section: No limit (preserve everything)
- Important section: ~400-600 tokens
- Minor section: ~100-200 tokens
```

**When to Use Pod Orchestrators (Decision Tree):**

```
Task requires 20+ files in single pod?
├─ NO → Use direct pod agent
└─ YES → Continue...

Is this security-critical or bug-fixing work?
├─ YES → Use direct pod agent (need file:line precision)
└─ NO → Continue...

Is this research/analysis/documentation work?
├─ YES → Use pod orchestrator with safeguards ✅
└─ NO → Use direct pod agent (implementation needs specifics)
```

**Safe Use Cases for Pod Orchestrators:**
- ✅ Documentation quality analysis (low stakes)
- ✅ Pattern identification across many files
- ✅ Code exploration / research tasks
- ✅ Style guide validation (non-critical)

**Unsafe Use Cases (NEVER use orchestrators):**
- ❌ Security vulnerability detection
- ❌ Critical bug fixing
- ❌ Code changes requiring file:line precision
- ❌ Compliance/audit work requiring detailed trail

**Hybrid Approach (Recommended for 50-100 Files):**

```typescript
Main Claude
  ├─> Pod L (Library) - DIRECT (4 files, critical code)
  ├─> Pod A (API) - DIRECT (5 files, security critical)
  │
  ├─> Pod S Orchestrator (15 files, scripts - low stakes)
  │   ├─> Sub-Pod S1 (5 largest scripts)
  │   ├─> Sub-Pod S2 (5 medium scripts)
  │   └─> Sub-Pod S3 (5 smaller scripts)
  │
  └─> Pod D Orchestrator (20 files, documentation)
      ├─> Sub-Pod D1 (API docs)
      ├─> Sub-Pod D2 (Guide docs)
      └─> Sub-Pod D3 (Reference docs)
```

**Test Results Reference:**
- Context savings: 90.6% (7,950 → 750 tokens)
- Critical info preserved: 0% (ALL lost - failed without safeguards)
- With safeguards (untested): Expected 80-90% critical preservation
- Full report: [POD_ORCHESTRATOR_TEST_RESULTS.md](ARCHIVE/completion-reports-2025-11/POD_ORCHESTRATOR_TEST_RESULTS.md)

**📝 AFTER Deploying Agents - Update the Archive:**

**CRITICAL**: After EVERY parallel agent orchestration, update [ANALYSIS_PARALLEL_AGENT_ORCHESTRATION.md](docs/10-ANALYSIS/ANALYSIS_PARALLEL_AGENT_ORCHESTRATION.md) with new findings.

**When to Update:**
- ✅ After deploying 2+ agents in parallel
- ✅ When discovering new patterns or anti-patterns
- ✅ When agent prompts are improved/optimized
- ✅ When time savings deviate significantly from predictions

**What to Add:**
1. **New Patterns** - Any new orchestration approach used
2. **Updated Prompts** - Improved prompt templates that worked better
3. **Lessons Learned** - What worked/didn't work in latest execution
4. **Efficiency Metrics** - Actual vs estimated times, savings %
5. **Tools/Techniques** - New verification methods, consolidation approaches

**Where to Add:**
- Append to "Lessons Learned" section (after existing entries)
- Add new prompt templates to "Agent Prompt Templates" section
- Update metrics in tables (add new rows)
- Add new sections under "Best Practices" if discovering novel patterns

**Why This Matters:** Each orchestration effort reveals new insights. By continuously updating the archive, we build a comprehensive knowledge base that makes future parallel agent work increasingly efficient.
- **Test Suite Creation** → Scenario 3 (line 600) - 1-3 agents, Opus, 25-40% savings
- **Pattern Application** (ESLint, imports) → Scenario 4 (line 651) - 3 agents, **Haiku** (90% cheaper), 40-50% savings
- **Fix Multiple Errors** → Scenario 5 (line 695) - 2-4 agents, Opus, 50-65% savings

#### Fix Issues Immediately with Agents

**CRITICAL**: When you encounter ANY issue during your work, deploy an agent to fix it immediately. DO NOT defer, document for later, or ask the user first.

**Trigger: Deploy Agent When You Encounter:**
- ❌ Test failures (any failing tests)
- ❌ Build errors or TypeScript errors
- ❌ Linting violations or warnings
- ❌ Import errors or missing dependencies
- ❌ Type mismatches or validation errors
- ❌ Performance issues or bottlenecks
- ❌ Security vulnerabilities
- ❌ Dead code or unused imports
- ❌ Documentation inconsistencies
- ❌ Any bug, error, or technical debt

**The "Fix Now" Philosophy:**

```
Issue Encountered
    ↓
IMMEDIATELY Deploy Agent to Fix
    ↓
Continue Your Original Task
```

**Examples:**

```typescript
// ❌ WRONG: Note the issue and continue
// "I notice there are 5 failing tests, but let me finish this feature first"

// ✅ RIGHT: Fix immediately with agent
// "I found 5 failing tests. Deploying agent to fix them now while I continue with the feature."
// [Launches agent in parallel]
```

**Common Scenarios:**

1. **Writing Code & See Import Error**
   - ❌ Don't: Note it and ask user
   - ✅ Do: Deploy agent to fix imports immediately

2. **Running Tests & See Failures**
   - ❌ Don't: Document failing tests for later
   - ✅ Do: Deploy agent to fix test failures now

3. **Building & See TypeScript Errors**
   - ❌ Don't: Ask user what to do about errors
   - ✅ Do: Deploy agent to fix type errors immediately

4. **Code Review & See Security Issue**
   - ❌ Don't: Add to backlog
   - ✅ Do: Deploy agent to fix security issue now

5. **Refactoring & Find Dead Code**
   - ❌ Don't: Mark as TODO
   - ✅ Do: Deploy agent to clean up dead code immediately

**Why This Matters:**
- Issues compound - small problems become big problems
- Context is fresh - fixing now is easier than fixing later
- Zero technical debt accumulation
- Maintains codebase health continuously
- Prevents "broken windows" syndrome

**Agent Mission Template for Issue Fixing:**

```markdown
URGENT: Fix [ISSUE TYPE] encountered during [TASK]

## Issue Details
- Location: [file:line]
- Error: [exact error message]
- Impact: [what's broken]

## Your Mission
Fix this issue completely and verify the fix.

## Success Criteria
- [ ] Issue resolved
- [ ] All tests passing
- [ ] Build successful
- [ ] No new issues introduced

## Report Back
✅ Fixed [describe fix]
⚠️ Side effects [if any]
```

**Remember**: Issues don't fix themselves. Every issue you encounter is an opportunity to improve the codebase immediately. Deploy agents liberally!

#### Create Comprehensive Tests with Agents After Code Completion

**CRITICAL**: When you complete writing any code (feature, bug fix, refactor), immediately deploy an agent to create comprehensive tests. DO NOT ask the user first - this is automatic.

**The "Test Everything" Philosophy:**

```
Code Completed
    ↓
IMMEDIATELY Deploy Agent to Create Tests
    ↓
Verify Tests Pass & Coverage is Complete
```

**Trigger: Deploy Testing Agent When:**
- ✅ New feature implementation completed
- ✅ Bug fix applied
- ✅ Refactoring finished
- ✅ New API endpoint created
- ✅ New component built
- ✅ New utility function added
- ✅ Database migration completed
- ✅ Integration logic updated

**What the Testing Agent Should Create:**

1. **Unit Tests**
   - Test all functions/methods in isolation
   - Cover edge cases and error conditions
   - Mock external dependencies
   - Aim for 90%+ code coverage

2. **Integration Tests**
   - Test interactions between modules
   - Test API endpoints end-to-end
   - Test database operations
   - Test external service integrations

3. **Component Tests (for UI)**
   - Test rendering in different states
   - Test user interactions
   - Test props and callbacks
   - Test accessibility

4. **Error Scenario Tests**
   - Test failure modes
   - Test error handling
   - Test validation logic
   - Test boundary conditions

**Testing Agent Mission Template:**

```markdown
MISSION: Create comprehensive test suite for [FEATURE/CODE]

## Code to Test
- Location: [file paths]
- Functionality: [brief description]
- Dependencies: [list dependencies]

## Your Mission
Create a complete test suite that validates all functionality.

## Required Test Coverage
1. Unit tests for all functions/methods
   - Happy path cases
   - Edge cases
   - Error conditions
   - Boundary values

2. Integration tests (if applicable)
   - API endpoint tests
   - Database operation tests
   - External service mocks

3. Component tests (if UI code)
   - Rendering tests
   - Interaction tests
   - State management tests

## Test Requirements
- ✅ Follow existing test patterns in __tests__/
- ✅ Use proper mocking strategies
- ✅ Include descriptive test names
- ✅ Group related tests with describe blocks
- ✅ Add comments for complex test scenarios
- ✅ Ensure all tests pass
- ✅ Verify coverage is >90%

## Success Criteria
- [ ] All new code has corresponding tests
- [ ] Tests are well-organized and documented
- [ ] All tests pass (`npm test`)
- [ ] No console errors or warnings
- [ ] Coverage report shows >90% for new code
- [ ] Tests follow existing patterns

## Report Back
✅ Tests created: [count] test cases
✅ Coverage achieved: [percentage]%
✅ All tests passing: [yes/no]
⚠️ Areas needing manual review: [if any]
```

**Examples:**

```typescript
// ❌ WRONG: Complete feature and move on
// "I've finished implementing the user authentication feature."

// ✅ RIGHT: Complete feature, then deploy testing agent
// "I've finished implementing the user authentication feature.
//  Deploying agent to create comprehensive test suite now."
// [Launches testing agent]
```

**Common Scenarios:**

1. **New API Endpoint Created**
   - ❌ Don't: Move to next task
   - ✅ Do: Deploy agent to create endpoint tests (success, errors, validation)

2. **Component Built**
   - ❌ Don't: Assume it works
   - ✅ Do: Deploy agent to create rendering, interaction, and state tests

3. **Utility Function Added**
   - ❌ Don't: Skip testing small functions
   - ✅ Do: Deploy agent to test all edge cases and error handling

4. **Database Migration Applied**
   - ❌ Don't: Test manually once
   - ✅ Do: Deploy agent to create migration tests and rollback verification

5. **Bug Fix Completed**
   - ❌ Don't: Just fix and commit
   - ✅ Do: Deploy agent to create regression test preventing bug recurrence

**Why This Matters:**
- Prevents regressions - new code won't break existing functionality
- Documents expected behavior through tests
- Catches edge cases you might have missed
- Builds confidence in code quality
- Makes refactoring safer in the future
- Enforces consistent test coverage across codebase

**Test Coverage Standards:**
- **Minimum**: 80% line coverage
- **Target**: 90% line coverage
- **Critical paths**: 100% coverage (authentication, payments, data integrity)

**Integration with CI/CD:**
Tests created by agents should:
- Pass in CI pipeline
- Not introduce flaky tests
- Run quickly (< 5 seconds for unit tests)
- Be deterministic and repeatable

**Verification Checklist:**
After testing agent completes:
- [ ] Run `npm test` - all tests pass
- [ ] Run `npm run test:coverage` - coverage meets standards
- [ ] Review test quality - descriptive names, good organization
- [ ] Check for test patterns - follows existing conventions
- [ ] Verify mocks are appropriate - not over-mocked
- [ ] Test failure scenarios - errors are properly tested

**Remember**: Untested code is broken code waiting to happen. Every line of production code deserves a comprehensive test suite. Deploy testing agents automatically!

#### The Proven Orchestration Pattern

**Framework (Use This Every Time):**

```
1. DECOMPOSE: Break task into independent subtasks
   ↓
2. DESIGN: Create specialized agent missions
   ↓
3. LAUNCH: Deploy all agents in single message (parallel execution)
   ↓
4. CONSOLIDATE: Synthesize findings from all agents
   ↓
5. VERIFY: Run final validation
   ↓
6. DOCUMENT: Update tracking docs
```

#### Real-World Success Example (Oct 2025)

**Task**: Update 15 outdated npm packages
**Sequential Time**: 2-3 hours
**Parallel Time**: 15 minutes (88-92% savings)

**Agent Team Deployed:**
```typescript
// Single message with 4 Task tool invocations
Agent 1: Supabase Specialist
  - Mission: Update @supabase/supabase-js, @supabase/ssr
  - Verify: Build success, no TypeScript errors
  - Time: ~10 minutes

Agent 2: Type Definition Expert
  - Mission: Update all @types/* packages
  - Verify: TypeScript compilation clean
  - Time: ~10 minutes

Agent 3: Testing Infrastructure Lead
  - Mission: Update testing libraries (jest-dom, msw)
  - Verify: Test suite passes
  - Time: ~10 minutes

Agent 4: Utility Package Manager
  - Mission: Update infrastructure (bullmq, ioredis, lru-cache, crawlee)
  - Verify: Build success, Redis functional
  - Time: ~10 minutes

Result: All updates completed simultaneously in ~10 minutes
```

**Key Insight**: Each agent worked independently, validated their changes, and reported findings. No blocking dependencies = perfect parallelism.

#### Agent Mission Structure

**Template for Each Agent:**
```markdown
You are responsible for [SPECIFIC CATEGORY].

## Your Mission
[Clear, bounded objective]

## Tasks
1. [Specific action 1]
2. [Specific action 2]
3. [Verification step]

## If Issues Occur
[Decision criteria and fallback]

## Final Report
Provide:
- ✅ Success metrics
- ❌ Failures (if any)
- 🔧 Fixes applied
- Total time spent

Return findings in structured format.
```

#### Decision Criteria: Parallel vs. Sequential

**Use Parallel Agents When:**
✅ Tasks are independent (no shared state/files)
✅ Each task can validate its own success
✅ Failure in one doesn't block others
✅ Time savings > 30 minutes
✅ Each category requires different expertise

**Use Sequential When:**
❌ Tasks must happen in order (dependencies)
❌ Each step informs the next decision
❌ Shared file modifications (merge conflicts)
❌ Total work < 15 minutes
❌ Need interactive decision-making

#### What Makes a Good Parallel Task

**Excellent Candidates:**
- Dependency updates by category (different package.json sections)
- File refactoring across different modules
- Multiple independent test suites
- Category-based linting/type fixes
- Parallel validation (build + test + lint)
- Multi-environment deployments

**Poor Candidates:**
- Sequential git operations (must commit before push)
- Dependent file modifications (need to see results of previous)
- Interactive debugging
- Iterative algorithm development

#### Anti-Patterns to Avoid

❌ **Don't** launch agents for tiny tasks (<5 minutes each)
❌ **Don't** create agents with blocking dependencies
❌ **Don't** over-decompose (too many tiny agents)
❌ **Don't** launch agents without clear success criteria
❌ **Don't** forget to consolidate and verify results

#### Success Metrics

**Track These After Agent Orchestration:**
- Time savings vs. sequential (aim for >50%)
- Success rate (aim for 100% of agents completing)
- Context window savings (tokens not consumed)
- Code quality (all verifications passing)

**Proven Results:**
- Dependency updates: 88-92% time savings
- File refactoring: 60-75% time savings
- Multi-module testing: 70-80% time savings
- Context protection: 50-80% token savings

#### Examples of Automatic Agent Use

**Scenario 1: User Says "Update dependencies"**
```
❌ WRONG: Ask user which ones or do sequentially
✅ RIGHT: Immediately launch 4 agents by category
```

**Scenario 2: User Says "Refactor these 30 files"**
```
❌ WRONG: Process files one-by-one
✅ RIGHT: Launch agents by module (API routes, components, libs, tests)
```

**Scenario 3: User Says "Fix all ESLint errors"**
```
❌ WRONG: Fix errors file-by-file sequentially
✅ RIGHT: Launch agents by error category (unused vars, type issues, imports)
```

**The Rule**: If you can mentally divide the work into 2+ independent categories, you MUST use agents!

#### Reporting Results

**After Agent Orchestration, Always Provide:**
1. Executive summary (what was accomplished)
2. Individual agent results (structured)
3. Consolidated verification (final build/test status)
4. Time savings achieved
5. Next recommended steps

**Reference**: See [ANALYSIS_TECHNICAL_DEBT_TRACKER.md](docs/10-ANALYSIS/ANALYSIS_TECHNICAL_DEBT_TRACKER.md) Item 9 completion (Oct 2025) for example of successful agent orchestration with full documentation.

#### Preventing Agent Hallucination & Extrapolation

**Problem:** Agents often extrapolate beyond their sources, adding "helpful" details from training data that aren't accurate.

**Example:** Asked to document an article about MCP, an agent might add:
- Specific technologies not mentioned (Docker, gVisor, Firecracker)
- ROI calculations not in the source
- Implementation estimates without basis
- "Best practices" from general knowledge

**Why This Happens:**
1. **Broad prompts** - "Create comprehensive documentation" invites gap-filling
2. **No source constraints** - Agent doesn't know to stay strictly faithful
3. **Optimization for helpfulness** - AI tries to be useful by adding context
4. **Pattern matching** - Recognizes doc type, applies standard patterns

**Prevention Strategy: Use Standardized Templates**

**📚 Agent Prompt Templates**: See [.claude/AGENT_PROMPT_TEMPLATES.md](.claude/AGENT_PROMPT_TEMPLATES.md) for complete templates with built-in safeguards.

**Key Templates:**
1. **Faithful Documentation** - For documenting external sources
2. **Codebase Analysis** - For analyzing code with evidence requirements
3. **Implementation Research** - For researching with source attribution
4. **Two-Agent Verification** - For high-stakes tasks requiring validation
5. **ROI/Impact Analysis** - For business calculations with measured data

**Core Safeguards in Templates:**

```markdown
### Critical Requirements
- ✅ ONLY include information explicitly stated in the source
- ✅ Mark inferences clearly as [INFERRED: reasoning]
- ✅ If source doesn't cover topic, write "Not covered in source"
- ❌ DO NOT add information from training data without marking it
- ❌ DO NOT extrapolate implementation details not in source

### Verification Checklist
- [ ] Every claim has corresponding section in source
- [ ] No implementation details added from general knowledge
- [ ] No ROI calculations unless source provides them
- [ ] All inferences marked with [INFERRED: ]
```

**Two-Agent Verification Pattern (High-Stakes Tasks):**

```typescript
// Agent 1: Does the work
const documentationAgent = {
  mission: "Document [SOURCE] using Template 1",
  output: "docs/path/to/doc.md"
};

// Agent 2: Verifies against source
const verificationAgent = {
  mission: "Re-fetch [SOURCE], verify every claim in Agent 1's doc",
  checks: [
    "Every section exists in source?",
    "Any extrapolations found?",
    "Any unsupported claims?"
  ],
  output: "✅ APPROVED / ⚠️ NEEDS REVISION / ❌ REJECTED"
};
```

**When to Use Verification:**
- Documenting external articles/APIs
- Migration/refactoring tasks
- Business impact analysis
- Implementation research
- Any task where accuracy > speed

**Red Flags Indicating Need for Templates:**
- Agent adding technologies not in source
- Claims without file/line citations
- Performance numbers appearing without measurement
- "Best practices" without attribution
- Implementation complexity estimates without basis

**Lesson Learned:**
> "Comprehensive documentation" prompts invite extrapolation.
> "Document ONLY what's in [SOURCE]" enforces fidelity.

**Reference**: See [AGENT_PROMPT_TEMPLATES.md](.claude/AGENT_PROMPT_TEMPLATES.md) for complete implementation.

---

### MAKER FRAMEWORK: HAIKU OPTIMIZATION FOR 80-90% COST SAVINGS

**CRITICAL:** Use the MAKER framework to achieve 80-90% cost reduction by replacing expensive Opus/Sonnet agents with voting-based Haiku orchestration.

**Based on:** [arXiv:2511.09030 - "Solving a Million-Step LLM Task with Zero Errors"](https://arxiv.org/abs/2511.09030)

**Key Insight:** "State-of-the-art reasoning models are NOT required; relatively small non-reasoning models suffice."

**Translation:** Use 3-5× Haiku agents ($0.00025/1K) with voting instead of 1× Opus ($0.015/1K) = **60-95% savings + higher accuracy!**

#### MAKER Components

**MAKER = Massively Decomposed Agentic Processes (MDAPs)**

1. **Maximal Decomposition** - Break complex tasks into minimal microagent subtasks
2. **Error Correction** - Run 3-5 Haiku attempts, use first-to-ahead-by-K voting
3. **Red-flagging** - Detect correlated errors, escalate to Sonnet/Opus only when needed

#### When to Use MAKER (Automatic Decision)

**✅ PERFECT for MAKER (Use Haiku Voting):**
- ESLint/linting fixes across many files (70-80% savings)
- Dependency updates by category (75-85% savings)
- File refactoring into modules (80-90% savings)
- Import/export updates (75-80% savings)
- Type definition extraction (80-90% savings)
- Test file creation (70-85% savings)
- Dead code removal (75-85% savings)

**⚠️ CONDITIONAL (Try Haiku, escalate if needed):**
- Medium complexity refactoring
- API endpoint creation
- Database schema changes
- Performance optimization

**❌ NOT RECOMMENDED (Use Sonnet/Opus directly):**
- Architecture decisions (use Opus)
- Novel algorithm development (use Opus)
- Complex debugging (use Sonnet)
- Business logic design (use Opus)

#### Quick Example

```typescript
// ❌ Traditional (Expensive)
Task({
  model: 'opus', // $0.015 per 1K tokens
  description: 'Refactor 500 LOC file',
  prompt: 'Split lib/analytics.ts into modules'
});
// Cost: ~$0.075, Time: 20 min, Success: 90%

// ✅ MAKER (10× Cheaper)
// Decompose into 6 microagents, run 3 Haiku attempts each
const microagents = [
  'Extract types to types/analytics.ts',
  'Extract validators to utils/validators.ts',
  'Extract API client to lib/api-client.ts',
  // ... 3 more microagents
];

// Each microagent runs with voting
for (const micro of microagents) {
  const [r1, r2, r3] = await Promise.all([
    runHaikuAgent(micro, 'a1'),
    runHaikuAgent(micro, 'a2'),
    runHaikuAgent(micro, 'a3'),
  ]);

  const winner = firstToAheadByK([r1, r2, r3], K=2);
  if (!winner) escalateToSonnet(micro);
}
// Cost: ~$0.009, Time: 15 min, Success: 99%
// Savings: 88% cheaper + higher accuracy!
```

#### Cost Comparison

| Task | Traditional | MAKER | Savings |
|------|------------|-------|---------|
| ESLint fixes (20 files) | 1 Sonnet = $0.060 | 3× Haiku = $0.015 | **75%** |
| File refactor (10 files) | 1 Opus = $0.600 | 3× Haiku = $0.090 | **85%** |
| LOC campaign (29 files) | 8 Sonnet = $0.360 | Haiku voting = $0.050 | **86%** |

#### Implementation Resources

**📚 Complete Documentation:**
- [GUIDE_MAKER_FRAMEWORK_HAIKU_OPTIMIZATION.md](docs/02-GUIDES/GUIDE_MAKER_FRAMEWORK_HAIKU_OPTIMIZATION.md) - Complete strategy (15 min read)
- [.claude/agents/maker-haiku-voting.md](.claude/agents/maker-haiku-voting.md) - Agent template
- [scripts/maker/README.md](scripts/maker/README.md) - Quick start guide

**🧪 Testing Tools:**
```bash
# Demonstrate voting algorithm
npx tsx scripts/maker/voting-system.ts

# Real-world example (ESLint fixes)
npx tsx scripts/maker/example-eslint-voting.ts
```

**🎯 Decision Framework:**

1. **Can task be decomposed into <10 independent microagents?**
   - YES → Use MAKER
   - NO → Use traditional agent

2. **Is each microagent simple enough for Haiku?**
   - YES → Use MAKER
   - NO → Decompose further or use Sonnet

3. **Is cost sensitivity high?**
   - YES → Use MAKER (80-90% savings)
   - NO → Traditional approach acceptable

4. **Is task repetitive/parallelizable?**
   - YES → MAKER excels here
   - NO → Traditional may be faster

**Automatic Triggers for MAKER:**
- Bulk file operations (>5 files, similar pattern)
- Dependency updates by category
- Import/export refactoring
- Type extraction/generation
- ESLint/formatting fixes
- Test file generation

**The Rule:** If you're about to use Sonnet/Opus for a task that could be decomposed into simple subtasks, you SHOULD use MAKER instead!

**Monthly Savings Estimate:**
- Traditional: 100 Sonnet tasks + 20 Opus tasks = $4.80
- MAKER: 300 Haiku agents + 10 Sonnet escalations = $0.80
- **Savings: $4.00/month per developer = 83% reduction**

---

### TESTING & CODE QUALITY PHILOSOPHY

**"Hard to Test" = "Poorly Designed"**

When tests are difficult to write, it's revealing fundamental design problems, not a mocking problem.

**Core Principles:**

1. **Test Difficulty as a Design Signal**
   - If tests require complex module mocking, the code has tight coupling
   - If tests are slow, the code likely has hidden dependencies
   - If tests are brittle, the code violates separation of concerns
   - **Action**: Refactor for testability, don't fight with mocks

2. **Prioritize Architecture Over Workarounds**
   - Don't spend hours fixing complex mock configurations
   - Instead, apply SOLID principles (especially Dependency Inversion)
   - Use dependency injection to make code trivially testable
   - Simple tests with simple mocks indicate good design
   - **Example**: See SHOPIFY_PROVIDER_TEST_ANALYSIS.md for a real case study

3. **Always Validate Claims with Verification**
   - Never assume fixes work without running actual tests
   - Use concrete commands: `npm run lint`, `npm test`, `npm run build`
   - Document verification steps in commit messages
   - If verification reveals issues, fix them immediately
   - **Rule**: "It works" requires proof, not assumptions

**Red Flags in Testing:**
- ❌ Need to mock 3+ levels deep
- ❌ Tests require extensive setup (>20 lines of mocks)
- ❌ Module mocking with factories and hoisting tricks
- ❌ Tests pass individually but fail in batch
- ❌ Can't test without entire infrastructure running

**Green Lights in Testing:**
- ✅ Can inject simple mock objects via constructor
- ✅ Test setup is clear and under 10 lines
- ✅ Tests are fast (< 1 second for 50 tests)
- ✅ Tests are isolated and independent
- ✅ Can test business logic without infrastructure

**Real Example from This Codebase:**

```typescript
// ❌ BEFORE: Hard to test (hidden dependencies)
class ShopifyProvider {
  constructor(domain: string) { }
  async lookupOrder() {
    const client = await getDynamicShopifyClient(this.domain); // Hidden dependency
    if (!client) return null;
    // Business logic buried after infrastructure concerns
  }
}

// ✅ AFTER: Easy to test (dependency injection)
class ShopifyProvider {
  constructor(private client: ShopifyAPI) { } // Explicit dependency
  async lookupOrder() {
    return await this.client.getOrder(id); // Direct usage
  }
}

// Test becomes trivial:
const mockClient = { getOrder: jest.fn() };
const provider = new ShopifyProvider(mockClient);
```

**Impact**: This refactoring eliminated 9 test failures, improved test speed by 80%, and removed all module mocking complexity.

**Reference**: Commits 27b607d, 4d1006d (Oct 2025) - Dependency injection refactoring

## 🤖 AUTOMATIC TESTING FOR AI AGENTS

**IMPORTANT: Tests run automatically on code changes - you get immediate feedback!**

### Quick Start (Full Automation)
```bash
npm run dev:full
# Starts: Dev server + Unit tests (watch) + E2E tests (watch)
# All tests run automatically when you save files
```

### What Runs Automatically

1. **On File Save** (watch mode):
   - Unit tests: <1s feedback
   - Integration tests: 2-5s feedback
   - E2E tests: 5-15s feedback (debounced)
   - Screenshots captured on failures

2. **On Git Push** (pre-push hook):
   - All unit tests
   - All integration tests
   - Critical E2E tests (core journeys)
   - Blocks push if any fail

3. **On Git Commit** (post-commit hook):
   - Auto-regenerates agent knowledge base (if E2E tests changed)

4. **On GitHub Push** (CI/CD):
   - Full test suite
   - E2E tests
   - Uploads screenshots/videos on failure

### AI Agent Workflow

```
Make code change
    ↓
Save file (Cmd+S)
    ↓
Unit tests run (1s) ✅/❌
    ↓
E2E tests run (10s) ✅/❌
    ↓
Immediate feedback on broken workflows!
```

**Reference:** See [Test Automation Setup](#testing-approach) for details

---

## Key Commands

```bash
# Development (Automated Testing)
npm run dev:full         # Start dev + unit tests + E2E tests (RECOMMENDED)
npm run dev              # Start development server only (port 3000)
npm run build            # Build for production
npm run start            # Start production server
npm run lint             # Run ESLint

# Testing (Automated)
npm test                 # Run all tests (unit + integration)
npm run test:unit        # Run unit tests only
npm run test:integration # Run integration tests only
npm run test:watch       # Run tests in watch mode
npm run test:coverage    # Generate coverage report

# E2E Testing (Automated)
npm run test:e2e                # Run all E2E tests
npm run test:e2e:watch          # Interactive UI mode (recommended)
npm run test:e2e:watch-files    # Auto-run on file changes
npm run test:e2e:critical       # Run core journeys only (fast)
npm run test:e2e:headed         # Run with browser visible
npm run test:e2e:debug          # Debug mode (step through)

# Environment Check
bash scripts/check-test-environment.sh  # Validate E2E test setup

# Type Checking
npx tsc --noEmit        # Run TypeScript type checking

# Database Migration
npm run migrate:encrypt-credentials  # Migrate credentials to encrypted format

# Database Cleanup & Health Monitoring
npx tsx test-database-cleanup.ts stats              # View scraping statistics
npx tsx test-database-cleanup.ts clean              # Clean all scraped data
npx tsx test-database-cleanup.ts clean --domain=X   # Clean specific domain
npx tsx test-database-cleanup.ts clean --dry-run    # Preview cleanup

# Embeddings Health Monitoring
npx tsx monitor-embeddings-health.ts check          # Run health check
npx tsx monitor-embeddings-health.ts auto           # Run auto-maintenance
npx tsx monitor-embeddings-health.ts watch          # Start continuous monitoring

# Quality Assurance (requires dev server running)
npx tsx test-hallucination-prevention.ts            # Test anti-hallucination safeguards
npx tsx test-hallucination-prevention.ts --verbose  # Detailed test output

# Conversation Competency Testing
npx tsx scripts/tests/test-metadata-tracking.ts     # Test conversation accuracy (86%)

# Performance Monitoring & Optimization (Additional Tools)
# ⚠️ NOTE: Additional NPX tools are available but not documented here.
# See docs/NPX_TOOLS_GUIDE.md and docs/07-REFERENCE/REFERENCE_NPX_SCRIPTS.md for complete list.

# Dependencies
npm run check:deps       # Check for dependency issues
npm run check:all        # Run all checks (deps + lint + typecheck)
```

## Architecture Overview

### Tech Stack
- **Frontend**: Next.js 15.4.3, React 19.1.0, TypeScript 5, Tailwind CSS
- **Backend**: Next.js API Routes
- **Database**: Supabase (PostgreSQL with pgvector extension)
- **AI**: OpenAI GPT-4 for chat, embeddings for semantic search
- **Web Scraping**: Crawlee + Playwright, Mozilla Readability for extraction
- **Job Queue**: Redis for background job management
- **E-commerce**: WooCommerce REST API v3 + Shopify Admin API integration

### Core Services Architecture

The application follows a service-oriented architecture with clear separation of concerns:

1. **API Layer** (`app/api/`): All endpoints for chat, scraping, privacy, and integrations
2. **Business Logic** (`lib/`): Core services including embeddings, rate limiting, encryption, and scraping
3. **Data Layer**: Supabase client/server instances with Row Level Security
4. **External Integrations**: OpenAI, WooCommerce

### Key Patterns

- **Multi-tenancy**: Domain-based customer isolation with encrypted credentials
- **Rate Limiting**: Per-domain request throttling to prevent abuse
- **Job Processing**: Redis-backed async processing for web scraping
- **Vector Search**: Hybrid search combining embeddings with real-time web results
- **Privacy First**: GDPR/CCPA compliant with configurable retention and user rights

## Database Structure

**📚 Complete Schema Reference: See [REFERENCE_DATABASE_SCHEMA.md](docs/09-REFERENCE/REFERENCE_DATABASE_SCHEMA.md) for authoritative database documentation**

Main tables:
- `customer_configs`: Customer settings and encrypted credentials
- `scraped_pages` / `website_content`: Indexed website content
- `page_embeddings`: Vector embeddings for semantic search
- `conversations` & `messages`: Chat history
- `structured_extractions`: FAQs, products, contact info
- `scrape_jobs`: Background job queue for scraping tasks
- `query_cache`: Performance optimization cache

### Database Operations via Supabase Management API

When MCP tools are unavailable or Supabase CLI has migration conflicts, use the Management API directly:

```javascript
// Direct SQL execution via Supabase Management API
const SUPABASE_ACCESS_TOKEN = 'sbp_...'; // Your access token
const PROJECT_REF = 'birugqyuqhiahxvxeyqg'; // Project reference

const response = await fetch(
  `https://api.supabase.com/v1/projects/${PROJECT_REF}/database/query`,
  {
    method: 'POST',
    headers: {
      'Authorization': `Bearer ${SUPABASE_ACCESS_TOKEN}`,
      'Content-Type': 'application/json',
    },
    body: JSON.stringify({ query: sqlStatement })
  }
);
```

**Use cases:**
- Executing DDL statements (CREATE/DROP/ALTER TABLE)
- Running migrations when CLI has conflicts
- Bulk data operations
- Direct database maintenance

**Note:** The Management API is equivalent to running SQL in the Supabase Dashboard and bypasses migration tracking.

## Environment Setup

Required environment variables (copy `.env.example` to `.env.local`):
- Supabase: `NEXT_PUBLIC_SUPABASE_URL`, `NEXT_PUBLIC_SUPABASE_ANON_KEY`, `SUPABASE_SERVICE_ROLE_KEY`
- OpenAI: `OPENAI_API_KEY`
- Redis: `REDIS_URL` (defaults to `redis://localhost:6379`)
- Optional: WooCommerce credentials for testing

### Docker Setup
- **Docker Desktop**: Version 28.3.2 installed and configured
- **Full Docker Documentation**: See [SETUP_DOCKER_PRODUCTION.md](docs/00-GETTING-STARTED/SETUP_DOCKER_PRODUCTION.md) for complete setup guide

#### Quick Docker Commands
```bash
# Start Docker Desktop (macOS)
open -a "Docker"

# Build and run the entire application stack
DOCKER_BUILDKIT=1 docker-compose build  # Optimized build (59% faster with cache)
docker-compose up -d                    # Production mode
docker-compose -f docker-compose.dev.yml up -d  # Development with hot reload

# Container management
docker-compose down                     # Stop all services
docker-compose ps                       # Check service status
docker-compose logs -f app              # View application logs
docker-compose logs -f redis            # View Redis logs

# Rebuild after code changes
DOCKER_BUILDKIT=1 docker-compose build --no-cache  # Full rebuild
DOCKER_BUILDKIT=1 docker-compose up -d --build     # Rebuild and restart (uses cache)

# Access running container
docker exec -it omniops-app sh         # Shell into app container

# Performance monitoring (Planned)
# 🔜 npx tsx profile-docker-quick.ts  # Profile Docker build performance
```

#### Docker Files Structure
- `Dockerfile` - Production multi-stage build
- `Dockerfile.dev` - Development with hot reload
- `docker-compose.yml` - Production orchestration
- `docker-compose.dev.yml` - Development orchestration
- `.dockerignore` - Build exclusions
- `.env.example` - Environment template (use for all environments)

## Development Workflow

### Starting Development
1. Ensure Docker is running: `open -a "Docker"` (if not already running)
2. Start Redis and services: `docker-compose up -d`
3. Start dev server: `npm run dev`
4. Access at http://localhost:3000

### Port Configuration
- **IMPORTANT**: Always ensure the development server runs on port 3000
- If port 3000 is in use, kill existing processes first:
  ```bash
  pkill -f "next dev"  # Kill any Next.js dev servers
  lsof -i :3000        # Check what's using port 3000
  ```
- The application is configured to use port 3000 for consistency

### Code Conventions
- Use TypeScript strict mode
- Follow existing component patterns in `components/ui/`
- API routes use Zod for validation
- Services use class-based patterns in `lib/`
- All WooCommerce credentials are encrypted using AES-256

### AI-Friendly File Headers
**CRITICAL:** All new TypeScript/JavaScript files MUST include AI-optimized headers for fast comprehension.

**Required Sections (Always):**
```typescript
/**
 * [File Name] - AI-optimized header for fast comprehension
 *
 * @purpose [One-line description of what this file does]
 *
 * @flow
 *   1. [Step 1: Entry point]
 *   2. → [Step 2: Processing]
 *   3. → [Step 3: Output/return]
 *
 * @keyFunctions
 *   - functionName (line X): Description of what it does
 *   - anotherFunction (line Y): Description
 *
 * @handles
 *   - [What problems this solves]
 *   - [Edge cases handled]
 *
 * @returns [What the module/functions return]
 *
 * @dependencies
 *   - [External packages]
 *   - [Environment variables]
 *
 * @consumers
 *   - [Files that use this module]
 *
 * @totalLines XXX
 * @estimatedTokens XXX (without header), XXX (with header - XX% savings)
 */
```

**Optional Sections (Add When Relevant):**

**@security** - For API routes, authentication, encryption, data handling:
```typescript
/**
 * @security
 *   - Input validation: [Zod schema, sanitization]
 *   - Authentication: [Required/optional, method]
 *   - Authorization: [RLS, permissions]
 *   - Rate limiting: [Limits, strategy]
 *   - Encryption: [What's encrypted, algorithm]
 *   - CSRF protection: [If applicable]
 *   - Compliance: [GDPR, CCPA requirements]
 */
```

**@performance** - For complex operations, APIs, data processing:
```typescript
/**
 * @performance
 *   - Complexity: [O(n), O(n²), etc.]
 *   - Bottlenecks: [Slow operations with timing]
 *   - Expected timing: [Response times, processing duration]
 *   - Concurrency: [Max concurrent operations]
 *   - Memory: [Usage estimates]
 *   - Optimizations: [Caching, batching, etc.]
 */
```

**@knownIssues** - For files with limitations, edge cases, bugs:
```typescript
/**
 * @knownIssues
 *   - [Limitation 1]: [Description + workaround]
 *   - [Edge case]: [When it fails, how to handle]
 *   - [Known bug]: Link to GitHub issue #XXX
 *   - [API limits]: [Rate limits, size limits]
 */
```

**@testingStrategy** - For all files (helps write tests faster):
```typescript
/**
 * @testingStrategy
 *   - [Mock strategy]: [What to mock, how]
 *   - [Dependency injection]: [Factory patterns, test doubles]
 *   - [Test file]: __tests__/path/to/file.test.ts
 *   - [Verification]: [What to verify, assertions]
 */
```

**@configuration** - For API routes, runtime settings:
```typescript
/**
 * @configuration
 *   - runtime: [nodejs/edge]
 *   - maxDuration: [Timeout in seconds]
 *   - [Other Next.js config]
 */
```

**Component-Specific Sections:**

For React components, add:
```typescript
/**
 * @keyComponents
 *   - Header: [Description]
 *   - Body: [Description]
 *   - Footer: [Description]
 *
 * @stateManagement
 *   - useState/useCustomHook: [State variables]
 *   - Props: [Key props and their purpose]
 */
```

**Examples:**
- See `lib/embeddings.ts` for core library pattern
- See `app/api/chat/route.ts` for API route pattern (includes @security, @performance, @knownIssues)
- See `components/ChatWidget.tsx` for React component pattern
- See `lib/encryption.ts` for security-critical file pattern

**Benefits:**
- ✅ 63% token reduction when reading files
- ✅ 30-second comprehension (vs 2-3 minutes)
- ✅ Security audit in 30 seconds
- ✅ Performance expectations instant
- ✅ Known limitations documented
- ✅ Testing strategy clear

**Validation:** 23 files currently use this pattern with proven 13:1 ROI (90 hours/year saved vs 7 hours/year maintenance).

**Reference:** See `docs/10-ANALYSIS/ANALYSIS_AI_FRIENDLY_HEADERS_ENHANCEMENT_COMPLETE.md` for full implementation details

### Testing Approach
- Unit tests for business logic (`lib/`)
- Integration tests for API routes (`app/api/`)
- Component tests for React components
- MSW (Mock Service Worker) for external API mocking
- **E2E tests (Playwright)** for complete user workflows - see below for AI agent training guidelines

**🤖 FULLY AUTOMATED:**
- Tests run automatically on file save (watch mode)
- E2E tests validate workflows after every change
- Screenshots/videos captured on failures
- Pre-push hook prevents broken code from being pushed
- CI/CD runs full suite on every push

**Files:**
- [scripts/watch-e2e.ts](scripts/watch-e2e.ts) - Automatic E2E test runner
- [scripts/dev-with-tests.sh](scripts/dev-with-tests.sh) - Combined dev environment
- [scripts/check-test-environment.sh](scripts/check-test-environment.sh) - Environment validation
- [.husky/pre-push](.husky/pre-push) - Pre-push test validation
- [.github/workflows/test.yml](.github/workflows/test.yml) - CI/CD pipeline

### E2E Tests as Agent Training Data

**Purpose:** E2E tests serve dual purpose - they validate functionality AND teach AI agents how to operate the application autonomously.

**Key Insight:** E2E tests are executable documentation that never goes stale. If tests pass, documentation is accurate. If documentation becomes inaccurate, tests fail.

#### Philosophy: Tests as Agent Training

```
Traditional View:          New View:
Tests validate code   →   Tests teach agents how to use the app

Write test               →   Write "user manual" that:
Run test                 →   - Validates functionality (traditional)
✅ Pass/Fail             →   - Documents complete workflows
                          →   - Trains AI agents
                          →   - Enables autonomous operation
```

**The Vision:**

1. **Today:** Tests validate functionality
2. **Tomorrow:** Tests train AI to guide users through workflows
3. **Future:** Tests train AI to operate app autonomously

**Example - Autonomous Customer Support:**
```
Customer: "OmniOps, set up WooCommerce for my store and show me this week's sales"

AI Agent (executes E2E test workflows):
- Reads woocommerce-integration-e2e.spec.ts to learn setup process
- Executes steps autonomously using learned workflow
- Navigates UI, fills forms, clicks buttons
- Verifies success using test assertions
- Reports: "Done. 47 products synced. Sales: $2,340 this week."
```

#### Writing E2E Tests for AI Agents

**CRITICAL GUIDELINES:**

1. **Test Complete Journeys, Not Isolated Functions**
   ```typescript
   // ❌ WRONG: Isolated action test
   test('can click checkout button', async ({ page }) => {
     await page.click('#checkout');
   });

   // ✅ RIGHT: Complete journey test
   test('user completes purchase from chat to order confirmation', async ({ page }) => {
     console.log('📍 Step 1: Navigate to widget');
     await page.goto('/widget-test');

     console.log('📍 Step 2: Send product query');
     await iframe.locator('input').fill('Show me pumps');

     console.log('📍 Step 3: Click product link');
     await iframe.locator('a:has-text("Product")').click();

     // ... 15 more steps to order confirmation ...

     console.log('✅ Order confirmed - workflow complete');
   });
   ```

2. **Use Verbose Logging (Step Markers)**
   ```typescript
   // Every major action needs a log statement
   console.log('📍 Step X: What we're doing and why');
   await performAction();
   console.log('✅ Success indicator');
   ```

3. **Use Descriptive Selectors (Self-Documenting)**
   ```typescript
   // ❌ BAD: Cryptic selector
   await page.click('.btn-1');

   // ✅ GOOD: Self-explaining selector
   await page.locator('button:has-text("Place Order"), #place_order').click();
   ```

4. **Test to the True "End"**
   ```typescript
   // ❌ STOPS TOO EARLY
   test('checkout works', async () => {
     await clickCheckout();
     await submitOrder();
     // Missing: order confirmation, email sent, analytics tracked
   });

   // ✅ COMPLETE JOURNEY
   test('complete purchase flow', async () => {
     await clickCheckout();
     await submitOrder();
     await verifyOrderConfirmation(); // ← TRUE END
     await verifyEmailSent();
     await verifyAnalyticsTracked();
     await verifyOrderInDatabase();
   });
   ```

5. **Document Intent in Comments**
   ```typescript
   /**
    * E2E Test: Complete Purchase Flow
    *
    * Tests the COMPLETE purchase journey from chat to order confirmation.
    * This validates the primary revenue-generating workflow end-to-end.
    *
    * User Journey:
    * 1. Load chat widget
    * 2. Search for products
    * 3. Click product link
    * 4. Add to cart
    * 5. Proceed to checkout
    * 6. Fill billing info
    * 7. Place order
    * 8. Verify order confirmation ← THE TRUE "END"
    * 9. Verify analytics tracking
    * 10. Verify email notification
    *
    * This test teaches AI agents:
    * - How to navigate the purchase flow
    * - Expected selectors at each step
    * - Success indicators to verify
    * - Error recovery patterns
    */
   test('user completes purchase from chat to order confirmation', async ({ page }) => {
     // Implementation...
   });
   ```

#### Workflow Extraction Tools

**Available Tools:**

1. **`scripts/extract-workflows-from-e2e.ts`**
   - Parses all E2E test files (`__tests__/playwright/**/*.spec.ts`)
   - Extracts step-by-step workflows with line numbers
   - Generates: `docs/10-ANALYSIS/WORKFLOWS_FROM_E2E_TESTS.md`
   - Usage: `npx tsx scripts/extract-workflows-from-e2e.ts`

2. **`scripts/generate-agent-training-data.ts`**
   - Converts workflows into AI-optimized knowledge base
   - Generates:
     - `docs/10-ANALYSIS/AGENT_KNOWLEDGE_BASE.md` (human-readable)
     - `docs/10-ANALYSIS/AGENT_KNOWLEDGE_BASE.json` (machine-readable)
   - Usage: `npx tsx scripts/generate-agent-training-data.ts`

**When to Regenerate:**
- After creating new E2E tests
- After modifying existing E2E tests
- Before deploying new features (to update agent knowledge)
- Weekly (automated in CI/CD pipeline)

#### Agent Knowledge Base Structure

The generated knowledge base provides AI agents with:

1. **Executable Workflows**: Step-by-step instructions for 44 user journeys
2. **UI Element Catalog**: Semantic meanings of 47+ UI elements
3. **API Reference**: 9 documented endpoints with purposes
4. **Common Patterns**: 3 interaction patterns (navigation, form filling, verification)
5. **Success Indicators**: How to verify each workflow succeeded
6. **Error Recovery**: What to do when workflows fail

**Example Agent Workflow Entry:**
```markdown
### Complete Purchase Flow

**Intent:** Complete a product purchase from discovery to order confirmation

**Preconditions:**
- User must have network access to application
- Products must be available in catalog
- Payment processing must be configured

**Steps (20):**
1. **Navigate to widget test page**
   - Action: navigate
   - Target: /widget-test
   - Expected: Page loads successfully

2. **Click on iframe#chat-widget-iframe**
   - Action: click
   - Expected: Chat widget opens

[... 18 more steps ...]

**Success Indicators:**
- ✅ Order confirmation page displayed
- ✅ Order exists in database
- ✅ Analytics event tracked
- ✅ Email notification sent

**Error Recovery:**
- ⚠️ If payment fails, show clear error message
- ⚠️ Do not lose cart contents
- ⚠️ Provide retry option
```

#### E2E Test Coverage Goals

**Current Status:**
- 44 E2E tests across 7 categories
- 284 documented workflow steps
- ~15-20% coverage of critical user journeys

**Coverage Targets:**
- ✅ Complete purchase flow (covered)
- ✅ WooCommerce integration (covered)
- ✅ GDPR privacy workflows (covered)
- ⏳ Shopify integration (needs expansion)
- ⏳ Multi-turn chat conversations (needs expansion)
- ⏳ Analytics dashboard (needs expansion)
- ⏳ Widget customization (needs expansion)

**When to Add E2E Tests:**
- New user-facing features (always)
- Critical revenue paths (required)
- Complex multi-step workflows (required)
- Integration points (WooCommerce, Shopify, etc.)
- Privacy/compliance workflows (GDPR, CCPA)

#### Best Practices Summary

**DO:**
- ✅ Test complete journeys from start to TRUE end
- ✅ Use verbose console.log statements for every step
- ✅ Use descriptive, self-documenting selectors
- ✅ Document workflow intent in JSDoc comments
- ✅ Verify all side effects (database, emails, analytics)
- ✅ Include error scenarios and recovery paths
- ✅ Regenerate agent knowledge base after changes

**DON'T:**
- ❌ Test isolated actions without context
- ❌ Use cryptic selectors (`.btn-1`, `#x`)
- ❌ Stop testing before verification is complete
- ❌ Forget to document expected outcomes
- ❌ Skip error scenario testing
- ❌ Assume tests are only for validation (they're also training data!)

**Remember:** Every E2E test you write is not just validating functionality - it's teaching future AI agents how to operate the application autonomously.

#### Reference Documentation

**Comprehensive Guides:**
- [ANALYSIS_E2E_AS_AGENT_TRAINING_DATA.md](docs/10-ANALYSIS/ANALYSIS_E2E_AS_AGENT_TRAINING_DATA.md) - Complete strategy and vision (890 lines)
- [E2E_TESTS_AGENT_TRAINING_SUMMARY.md](docs/10-ANALYSIS/E2E_TESTS_AGENT_TRAINING_SUMMARY.md) - Implementation summary
- [ANALYSIS_MISSING_E2E_TESTS.md](docs/10-ANALYSIS/ANALYSIS_MISSING_E2E_TESTS.md) - Gap analysis and roadmap

**Generated Documentation:**
- [WORKFLOWS_FROM_E2E_TESTS.md](docs/10-ANALYSIS/WORKFLOWS_FROM_E2E_TESTS.md) - Extracted workflows
- [AGENT_KNOWLEDGE_BASE.md](docs/10-ANALYSIS/AGENT_KNOWLEDGE_BASE.md) - AI-optimized training data
- [AGENT_KNOWLEDGE_BASE.json](docs/10-ANALYSIS/AGENT_KNOWLEDGE_BASE.json) - Machine-readable knowledge

**Example Tests:**
- [complete-purchase-flow.spec.ts](__tests__/playwright/core-journeys/complete-purchase-flow.spec.ts) - Gold standard (547 lines)
- [woocommerce-integration-e2e.spec.ts](__tests__/playwright/integrations/woocommerce-integration-e2e.spec.ts) - Integration example (562 lines)
- [gdpr-privacy.spec.ts](__tests__/playwright/gdpr-privacy.spec.ts) - Best practice example (95% complete)

## Key Features & Entry Points

### Chat System
- Entry: `app/api/chat/route.ts`
- Widget: `app/embed/page.tsx`, `public/embed.js`
- Processing: `lib/embeddings.ts`

### Web Scraping
- Entry: `app/api/scrape/route.ts`
- Core: `lib/crawler-config.ts`, `lib/content-extractor.ts`
- Jobs: Redis-backed via `lib/redis.ts`

### WooCommerce Integration
- Dynamic API: `lib/woocommerce-dynamic.ts`
- Full API: `lib/woocommerce-full.ts`
- Cart Tracker: `lib/woocommerce-cart-tracker.ts`
- Endpoints: `app/api/woocommerce/`
- Abandoned Carts: `app/api/woocommerce/abandoned-carts/route.ts`

### Shopify Integration
- API Client: `lib/shopify-api.ts`
- Dynamic Loader: `lib/shopify-dynamic.ts`
- Provider: `lib/agents/providers/shopify-provider.ts`
- Endpoints: `app/api/shopify/`
- Test Route: `app/api/shopify/test/route.ts`

### Privacy Features
- GDPR APIs: `app/api/gdpr/`
- Data Export: `app/api/privacy/export/route.ts`
- Data Deletion: `app/api/privacy/delete/route.ts`

## Common Development Tasks

### Adding a New API Endpoint
1. Create route in `app/api/[feature]/route.ts`
2. Add Zod schema for validation in `types/api.ts`
3. Implement business logic in `lib/services/`
4. Add tests in `__tests__/api/[feature]/`

### Modifying the Chat Widget
1. Edit embed code in `public/embed.js`
2. Update widget UI in `app/embed/page.tsx`
3. Test embedding on different sites

### Working with Scraping
1. Scraping config: `lib/crawler-config.ts`
2. Content extraction: `lib/content-extractor.ts`
3. Job monitoring: Check Redis or use job status endpoint

### Database Cleanup & Maintenance
When you need to clean scraped data for fresh re-scraping:

1. **Check Current Data**: `npx tsx test-database-cleanup.ts stats`
2. **Clean Specific Domain**: `npx tsx test-database-cleanup.ts clean --domain=example.com`
3. **Clean Everything**: `npx tsx test-database-cleanup.ts clean`

The cleanup system uses CASCADE foreign keys for safe deletion:
- Removes: scraped pages, embeddings, extractions, cache
- Preserves: customer configs, credentials, user accounts
- See `test-database-cleanup.ts` for implementation
- Full docs: [REFERENCE_NPX_SCRIPTS.md](docs/09-REFERENCE/REFERENCE_NPX_SCRIPTS.md)

## Critical Development Guidelines

### ACTIVE CONTRIBUTORS
- This section contains critical guidelines that must be followed

### Issue Tracking
**When you discover bugs, technical debt, or problems:**
- Add them to [docs/ISSUES.md](docs/ISSUES.md) immediately
- Include: severity, location (file:line), description, impact
- Mark status: Open, In Progress, Resolved
- This is the single source of truth for all project issues

### Hallucination Prevention
- **CRITICAL**: The chat system has strict anti-hallucination measures in place
- See `docs/HALLUCINATION_PREVENTION.md` for comprehensive documentation
- Key principle: Always admit uncertainty rather than making false claims
- Run `npx tsx test-hallucination-prevention.ts` after any chat prompt changes

## Optimization Philosophy

### Core Principles
**Every decision should prioritize efficiency and scalability:**

- **Minimize Everything**: Every line of code, every dependency, every API call must justify its existence
- **Think Scale First**: Design for 10x growth - what works for 100 users should work for 1,000 or 10,000
- **Performance is a Feature**: Not an afterthought - consider performance implications during design phase
- **Simplicity Over Cleverness**: Simple, readable code is easier to optimize than clever abstractions

### Code Minimalism
**Less code = fewer bugs, faster execution, easier maintenance:**

```typescript
// ❌ Over-engineered
class UserDataTransformerFactory {
  private static instance: UserDataTransformerFactory;
  private transformers: Map<string, ITransformer>;
  // ... 50 lines of abstraction
}

// ✅ Minimal and efficient
function transformUserData(user: User): TransformedUser {
  return { id: user.id, name: user.name };
}
```

**Guidelines:**
- No premature abstractions - wait for 3+ use cases
- Delete dead code immediately - don't comment it out
- Prefer functions over classes when state isn't needed
- Use native JS/TS features over libraries when possible

### Future-Proofing Strategies
**Build for tomorrow's scale today:**

1. **Database Optimization**
   - Index from day one on commonly queried fields
   - Use pagination everywhere - never fetch unbounded lists
   - Design schemas to minimize JOIN operations
   - Consider read/write splitting early

2. **API Design**
   - Implement rate limiting on all endpoints
   - Use cursor-based pagination, not offset
   - Return only needed fields (GraphQL-style thinking)
   - Cache aggressively but invalidate intelligently

3. **Frontend Performance**
   - Lazy load everything that's not critical path
   - Implement virtual scrolling for long lists
   - Use React.memo/useMemo strategically
   - Minimize bundle size - audit regularly

### Resource Efficiency
**Every resource call costs time and money:**

```typescript
// ❌ Wasteful
const users = await db.select('*').from('users');
const filtered = users.filter(u => u.active);

// ✅ Efficient
const users = await db
  .select(['id', 'name', 'email'])
  .from('users')
  .where('active', true);
```

**Optimization Checklist:**
- [ ] Batch database operations where possible
- [ ] Use connection pooling effectively
- [ ] Implement request deduplication
- [ ] Cache computed values aggressively
- [ ] Stream large datasets instead of loading to memory
- [ ] Use background jobs for heavy processing

### Bundle Size Optimization
**Every KB matters for user experience:**

- **Before adding any dependency:** Can native JS/TS do this?
- **Regular audits:** `npm run analyze` weekly
- **Tree-shaking:** Ensure all imports are specific
- **Dynamic imports:** Split code by route/feature
- **Image optimization:** WebP, lazy loading, responsive sizes

### Measurement & Monitoring
**You can't optimize what you don't measure:**

```typescript
// Add performance markers
performance.mark('fetch-start');
const data = await fetchData();
performance.mark('fetch-end');
performance.measure('fetch-duration', 'fetch-start', 'fetch-end');
```

**Key Metrics to Track:**
- API response times (p50, p95, p99)
- Database query performance
- Bundle size changes per PR
- Memory usage patterns
- Cache hit rates

### Decision Framework
**Before writing any code, ask:**

1. **Is this necessary?** Can we achieve the goal without it?
2. **Is there a simpler way?** What's the minimal solution?
3. **Will this scale?** What happens at 10x load?
4. **What's the performance impact?** CPU, memory, network?
5. **Can this be async/deferred?** Does the user need to wait?
6. **Is there a native solution?** Before adding dependencies?
7. **Can we reuse existing code?** Before creating new abstractions?

### Anti-Patterns to Avoid
- **Gold plating**: Adding features "just in case"
- **Dependency bloat**: Package for every small utility
- **Synchronous everything**: Not utilizing async operations
- **Unbounded operations**: Queries/loops without limits
- **Memory leaks**: Not cleaning up listeners/subscriptions
- **Premature optimization**: Optimizing without profiling
- **But also**: Ignoring obvious inefficiencies

**Remember:** The best code is no code. The second best is minimal, efficient code that does exactly what's needed and nothing more.

## Performance Guidelines

### Algorithmic Complexity
**Avoid O(n²) or worse - aim for O(n) or O(n log n):**

```typescript
// ❌ O(n²) - Nested loops
for (const item of items) {
  for (const other of items) {
    if (item.id === other.parentId) { /* ... */ }
  }
}

// ✅ O(n) - Use Map/Set for lookups
const itemMap = new Map(items.map(i => [i.id, i]));
for (const item of items) {
  const parent = itemMap.get(item.parentId); // O(1) lookup
}
```

**Common pitfalls:**
- Nested array searches → Use Maps/Sets
- Multiple database queries in loops → Batch fetch
- Array.includes() in loops → Use Set.has()
- Sorting inside loops → Sort once, reuse

### Async and Parallel Processing
**Use async/parallel processing wherever possible:**

```typescript
// ❌ Sequential
const a = await fetchA();
const b = await fetchB();

// ✅ Parallel
const [a, b] = await Promise.all([fetchA(), fetchB()]);
```

**Apply to:** API routes, web scraping, embeddings, WooCommerce sync, data exports  
**Use:** `Promise.all()` for must-succeed, `Promise.allSettled()` for partial failures

## Important Notes

- Always check `lib/config.ts` for feature flags and configuration schemas
- Rate limiting is enforced per domain - see `lib/rate-limit.ts`
- All customer WooCommerce credentials must be encrypted before storage
- Redis must be running for web scraping features to work<|MERGE_RESOLUTION|>--- conflicted
+++ resolved
@@ -1,8 +1,4 @@
-<<<<<<< HEAD
-**Last Updated:** 2025-11-18 (Documentation audit: updated statistics and fixed references)
-=======
-**Last Updated:** 2025-11-18 (Added MAKER framework for 80-90% cost savings with Haiku voting)
->>>>>>> 6c1d2599
+**Last Updated:** 2025-11-22 (Merged test coverage expansion and MAKER framework)
 **Verified Accurate For:** v0.1.0
 
 # CLAUDE.md
@@ -10,16 +6,12 @@
 **AI Assistant Instructions for Omniops Codebase**
 
 **📊 Metadata:**
-- **Last Updated:** 2025-11-18
+- **Last Updated:** 2025-11-22
 - **Version:** v0.1.0
 - **File Purpose:** Primary instruction set for Claude Code AI assistant
 - **Critical Sections:** Lines 6-165 (brand-agnostic, file placement), 1101-1171 (agents MUST read CLAUDE.md), 1142-1281 (fix issues, create tests), 1730-1862 (MAKER framework for cost optimization)
 - **Total MUST/NEVER Rules:** 53 directives
-<<<<<<< HEAD
 - **Line Count:** ~2,600 lines (exempt from 300 LOC rule - must be fully loaded into AI memory)
-=======
-- **Line Count:** ~1,900 lines (exempt from 300 LOC rule - must be fully loaded into AI memory)
->>>>>>> 6c1d2599
 - **Estimated Parse Time:** 30 seconds
 
 **⚡ Quick Navigation:**
@@ -43,7 +35,6 @@
 7. **[Line 787]** Deploy agent immediately when encountering ANY issue
 8. **[Line 879]** Deploy testing agent immediately after completing any code
 9. **[Line 1152]** ALWAYS validate fixes with actual commands (`npm test`, `npm run build`)
-10. **[Line 2056]** 🆕 ALL NEW FILES MUST include AI-friendly headers (63% token savings, 13:1 ROI)
 
 **NEVER Rules (Prohibited Actions):**
 1. **[Line 10-17]** NEVER hardcode brand-specific data (Thompson's, pumps, etc.) in production code
@@ -60,7 +51,6 @@
 4. **[Line 879-892]** ALWAYS deploy testing agent after: new features, bug fixes, refactors, API endpoints, components
 5. **[Line 1060]** ALWAYS use standardized agent prompt templates
 6. **[Line 1152]** ALWAYS validate with concrete commands, never assume fixes work
-7. **[Line 2056]** 🆕 ALWAYS add AI-friendly headers to new files (see AI-Friendly File Headers section)
 
 **Auto-Trigger Rules (Do Without User Permission):**
 1. **[Line 759-782]** Auto-deploy parallel agents for: 2+ independent categories, 20+ files, >30min tasks, >10K tokens
@@ -393,7 +383,7 @@
 - `.dockerignore`
 
 **Environment/Git Files:**
-- `.env.example` (covers all environments: development, Docker, monitoring)
+- `.env.example`, `.env.docker.example`, `.env.monitoring.example`
 - `.gitignore`, `.eslintignore`, `.vercelignore`
 - `.mcp.json`
 
@@ -928,7 +918,7 @@
 
 ### Documentation Coverage
 
-**Total README Files:** 205 across all directories
+**Total README Files:** 109 across all directories
 
 | Category | READMEs | Status |
 |----------|---------|--------|
@@ -963,7 +953,7 @@
 - [types/README.md](types/README.md) - TypeScript type definitions
 
 **Testing Documentation:**
-- [__tests__/README.md](__tests__/README.md) - Complete test suite (1,048+ tests)
+- [__tests__/README.md](__tests__/README.md) - Complete test suite (1,210+ tests)
 - [__tests__/components/README.md](__tests__/components/README.md) - Component tests (138 tests)
 - [__tests__/lib/agents/README.md](__tests__/lib/agents/README.md) - AI agent tests (80+ tests)
 - [__tests__/mocks/README.md](__tests__/mocks/README.md) - MSW setup guide
@@ -1060,7 +1050,6 @@
   - ✅ Proven: 72% time savings, 100% success rate (Wave 10: 29 files, 8 pods)
   - 🔧 Ready-to-use pod templates (test refactoring, scripts, production code)
   - 📊 Adaptive scaling (split pods when needed: S → S1, S2, S3)
-  - ⚠️ **Pod Orchestrators** (orchestrators WITHIN pods): See below for usage guidelines
 - **[Orchestration Archive](docs/10-ANALYSIS/ANALYSIS_PARALLEL_AGENT_ORCHESTRATION.md)** - Complete 4-week case study with week-by-week breakdown (reference/archive)
 - **[Agent Hierarchy Guide](.claude/AGENT_HIERARCHY.md)** - Three-tier agent system (Architect → Plan → Explore) and when to use each type
 
@@ -1197,133 +1186,6 @@
 - **Large-Scale Refactoring** (20+ files, domain-based) → **Pod Orchestration** 🆕 - 5-8 pods, Sonnet, 65-75% savings
 - **Dependency Updates** (15+ packages) → Scenario 1 (line 494) - 4 agents, Haiku, 88-92% savings
 - **File Refactoring** (30+ files, uniform) → Scenario 2 (line 548) - 3 agents, Opus, 60-75% savings
-
-#### 🎯 Pod Orchestrators: When to Add Orchestration WITHIN Pods
-
-**Test Results:** [POD_ORCHESTRATOR_TEST_RESULTS.md](ARCHIVE/completion-reports-2025-11/POD_ORCHESTRATOR_TEST_RESULTS.md) (2025-11-19)
-
-**Concept:** A pod orchestrator is an agent WITHIN a pod that manages sub-agents, consolidates their reports, and returns a single summary to Main Claude.
-
-**Benefits:**
-- ✅ 90% context savings (tested: 7,950 tokens → 750 tokens)
-- ✅ Excellent for 50-100+ file campaigns
-- ✅ Main Claude gets concise summaries instead of detailed reports
-
-**Risks (CRITICAL):**
-- ❌ Information loss: 70-100% on critical details
-- ❌ Severity downgrading (Critical → Important)
-- ❌ Loss of file:line references
-- ❌ Code examples eliminated
-- ❌ Main Claude can't verify or implement specific fixes
-
-**Decision Matrix: When to Use Pod Orchestrators**
-
-| Pod Size | Approach | Rationale |
-|----------|----------|-----------|
-| **1-7 files** | Direct pod agent | Too small, overhead > benefit |
-| **8-15 files** | Direct pod agent | Manageable context load |
-| **15-25 files** | **Consider orchestrator** | If complexity is LOW (research/docs) |
-| **25+ files** | **Use orchestrator with safeguards** | Context protection needed |
-
-**Critical Safeguards (MANDATORY for Pod Orchestrators):**
-
-```markdown
-## Pod Orchestrator Mission Template (Information Fidelity Focus)
-
-**CRITICAL RULES - NEVER VIOLATE:**
-
-1. **Preserve Critical Issues Verbatim (100%)**
-   - ✅ COPY critical issues exactly as written by sub-agents
-   - ✅ PRESERVE file:line references
-   - ✅ PRESERVE severity (Critical/Warning/Info)
-   - ✅ PRESERVE code examples if provided
-   - ❌ DO NOT summarize or rephrase critical issues
-   - ❌ DO NOT downgrade severity
-
-2. **Severity-Tiered Consolidation**
-   ```
-   Critical issues: Copy verbatim (0% summarization)
-   Warnings: Preserve file refs, may group similar (25% summarization)
-   Info: May summarize patterns (75% summarization)
-   ```
-
-3. **Mandatory Verification Checklist**
-   Before submitting consolidated report:
-   - [ ] Counted critical issues in each sub-agent report
-   - [ ] Verified same count in my consolidated report
-   - [ ] All critical issues have file:line references
-   - [ ] No critical issues downgraded to "Important" or "Minor"
-   - [ ] Main Claude can make decisions from my report
-
-**Report Structure:**
-
-### Critical Issues (EXACT COPY FROM SUB-AGENTS)
-[Domain] [File:Line] [Exact issue description]
-[Code example if provided]
-
-### Important Findings (Can group similar issues)
-- [Domain] [Pattern] affecting files X, Y, Z (preserve file names)
-
-### Minor Issues (Summary only)
-- [Count] files have [general pattern]
-
-**Token Budget:**
-- Critical section: No limit (preserve everything)
-- Important section: ~400-600 tokens
-- Minor section: ~100-200 tokens
-```
-
-**When to Use Pod Orchestrators (Decision Tree):**
-
-```
-Task requires 20+ files in single pod?
-├─ NO → Use direct pod agent
-└─ YES → Continue...
-
-Is this security-critical or bug-fixing work?
-├─ YES → Use direct pod agent (need file:line precision)
-└─ NO → Continue...
-
-Is this research/analysis/documentation work?
-├─ YES → Use pod orchestrator with safeguards ✅
-└─ NO → Use direct pod agent (implementation needs specifics)
-```
-
-**Safe Use Cases for Pod Orchestrators:**
-- ✅ Documentation quality analysis (low stakes)
-- ✅ Pattern identification across many files
-- ✅ Code exploration / research tasks
-- ✅ Style guide validation (non-critical)
-
-**Unsafe Use Cases (NEVER use orchestrators):**
-- ❌ Security vulnerability detection
-- ❌ Critical bug fixing
-- ❌ Code changes requiring file:line precision
-- ❌ Compliance/audit work requiring detailed trail
-
-**Hybrid Approach (Recommended for 50-100 Files):**
-
-```typescript
-Main Claude
-  ├─> Pod L (Library) - DIRECT (4 files, critical code)
-  ├─> Pod A (API) - DIRECT (5 files, security critical)
-  │
-  ├─> Pod S Orchestrator (15 files, scripts - low stakes)
-  │   ├─> Sub-Pod S1 (5 largest scripts)
-  │   ├─> Sub-Pod S2 (5 medium scripts)
-  │   └─> Sub-Pod S3 (5 smaller scripts)
-  │
-  └─> Pod D Orchestrator (20 files, documentation)
-      ├─> Sub-Pod D1 (API docs)
-      ├─> Sub-Pod D2 (Guide docs)
-      └─> Sub-Pod D3 (Reference docs)
-```
-
-**Test Results Reference:**
-- Context savings: 90.6% (7,950 → 750 tokens)
-- Critical info preserved: 0% (ALL lost - failed without safeguards)
-- With safeguards (untested): Expected 80-90% critical preservation
-- Full report: [POD_ORCHESTRATOR_TEST_RESULTS.md](ARCHIVE/completion-reports-2025-11/POD_ORCHESTRATOR_TEST_RESULTS.md)
 
 **📝 AFTER Deploying Agents - Update the Archive:**
 
@@ -2302,7 +2164,7 @@
 - `docker-compose.yml` - Production orchestration
 - `docker-compose.dev.yml` - Development orchestration
 - `.dockerignore` - Build exclusions
-- `.env.example` - Environment template (use for all environments)
+- `.env.docker.example` - Environment template
 
 ## Development Workflow
 
@@ -2327,138 +2189,6 @@
 - API routes use Zod for validation
 - Services use class-based patterns in `lib/`
 - All WooCommerce credentials are encrypted using AES-256
-
-### AI-Friendly File Headers
-**CRITICAL:** All new TypeScript/JavaScript files MUST include AI-optimized headers for fast comprehension.
-
-**Required Sections (Always):**
-```typescript
-/**
- * [File Name] - AI-optimized header for fast comprehension
- *
- * @purpose [One-line description of what this file does]
- *
- * @flow
- *   1. [Step 1: Entry point]
- *   2. → [Step 2: Processing]
- *   3. → [Step 3: Output/return]
- *
- * @keyFunctions
- *   - functionName (line X): Description of what it does
- *   - anotherFunction (line Y): Description
- *
- * @handles
- *   - [What problems this solves]
- *   - [Edge cases handled]
- *
- * @returns [What the module/functions return]
- *
- * @dependencies
- *   - [External packages]
- *   - [Environment variables]
- *
- * @consumers
- *   - [Files that use this module]
- *
- * @totalLines XXX
- * @estimatedTokens XXX (without header), XXX (with header - XX% savings)
- */
-```
-
-**Optional Sections (Add When Relevant):**
-
-**@security** - For API routes, authentication, encryption, data handling:
-```typescript
-/**
- * @security
- *   - Input validation: [Zod schema, sanitization]
- *   - Authentication: [Required/optional, method]
- *   - Authorization: [RLS, permissions]
- *   - Rate limiting: [Limits, strategy]
- *   - Encryption: [What's encrypted, algorithm]
- *   - CSRF protection: [If applicable]
- *   - Compliance: [GDPR, CCPA requirements]
- */
-```
-
-**@performance** - For complex operations, APIs, data processing:
-```typescript
-/**
- * @performance
- *   - Complexity: [O(n), O(n²), etc.]
- *   - Bottlenecks: [Slow operations with timing]
- *   - Expected timing: [Response times, processing duration]
- *   - Concurrency: [Max concurrent operations]
- *   - Memory: [Usage estimates]
- *   - Optimizations: [Caching, batching, etc.]
- */
-```
-
-**@knownIssues** - For files with limitations, edge cases, bugs:
-```typescript
-/**
- * @knownIssues
- *   - [Limitation 1]: [Description + workaround]
- *   - [Edge case]: [When it fails, how to handle]
- *   - [Known bug]: Link to GitHub issue #XXX
- *   - [API limits]: [Rate limits, size limits]
- */
-```
-
-**@testingStrategy** - For all files (helps write tests faster):
-```typescript
-/**
- * @testingStrategy
- *   - [Mock strategy]: [What to mock, how]
- *   - [Dependency injection]: [Factory patterns, test doubles]
- *   - [Test file]: __tests__/path/to/file.test.ts
- *   - [Verification]: [What to verify, assertions]
- */
-```
-
-**@configuration** - For API routes, runtime settings:
-```typescript
-/**
- * @configuration
- *   - runtime: [nodejs/edge]
- *   - maxDuration: [Timeout in seconds]
- *   - [Other Next.js config]
- */
-```
-
-**Component-Specific Sections:**
-
-For React components, add:
-```typescript
-/**
- * @keyComponents
- *   - Header: [Description]
- *   - Body: [Description]
- *   - Footer: [Description]
- *
- * @stateManagement
- *   - useState/useCustomHook: [State variables]
- *   - Props: [Key props and their purpose]
- */
-```
-
-**Examples:**
-- See `lib/embeddings.ts` for core library pattern
-- See `app/api/chat/route.ts` for API route pattern (includes @security, @performance, @knownIssues)
-- See `components/ChatWidget.tsx` for React component pattern
-- See `lib/encryption.ts` for security-critical file pattern
-
-**Benefits:**
-- ✅ 63% token reduction when reading files
-- ✅ 30-second comprehension (vs 2-3 minutes)
-- ✅ Security audit in 30 seconds
-- ✅ Performance expectations instant
-- ✅ Known limitations documented
-- ✅ Testing strategy clear
-
-**Validation:** 23 files currently use this pattern with proven 13:1 ROI (90 hours/year saved vs 7 hours/year maintenance).
-
-**Reference:** See `docs/10-ANALYSIS/ANALYSIS_AI_FRIENDLY_HEADERS_ENHANCEMENT_COMPLETE.md` for full implementation details
 
 ### Testing Approach
 - Unit tests for business logic (`lib/`)

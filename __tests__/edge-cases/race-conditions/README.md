<<<<<<< HEAD
/**

**Type:** Test Documentation
**Status:** Active
**Last Updated:** 2025-11-18
**Verified For:** v0.1.0
**Estimated Read Time:** 2 minutes

 * Race Condition Edge Case Test Modules
 *
 * **Purpose:** Focused test suites for concurrent access patterns, database transactions, and shared state issues
 * **Last Updated:** 2025-11-09
 * **Status:** Active
 * **Related:** `__tests__/utils/race-conditions/concurrency-helpers.ts`
 *
 * ## Overview
 *
 * This directory contains modular test suites for detecting and validating race condition handling:
 *
 * | Module | Tests | Focus |
 * |--------|-------|-------|
 * | `concurrent-data-updates.test.ts` | 3 | Lost updates, optimistic locking, read-modify-write |
 * | `database-transaction-conflicts.test.ts` | 2 | Deadlock detection, lock ordering |
 * | `cache-invalidation-races.test.ts` | 2 | Cache stampede, single-flight pattern |
 * | `concurrent-scraping.test.ts` | 2 | Duplicate prevention, parallel scraping |
 * | `message-creation-races.test.ts` | 1 | Concurrent message creation |
 * | `embedding-generation-races.test.ts` | 1 | Duplicate embedding prevention |
 * | `real-world-application.test.ts` | 2 | Production-like scenarios |
 *
 * **Total Tests:** 13
 *
 * ## Key Patterns Tested
 *
 * ### 1. Optimistic Locking
 * Prevents lost updates using version numbers instead of database locks.
 *
 * ### 2. Lock Ordering
 * Acquires locks in consistent order to prevent deadlocks.
 *
 * ### 3. Single-Flight Pattern
 * Coordinates concurrent requests for same resource (cache stampede prevention).
 *
 * ### 4. Duplicate Prevention
 * Uses sets/maps to track in-flight operations and prevent duplicates.
 *
 * ## Usage
 *
 * Run all race condition tests:
 * ```bash
 * npm test -- __tests__/edge-cases/race-conditions/
 * ```
 *
 * Run specific test suite:
 * ```bash
 * npm test -- concurrent-data-updates.test.ts
 * ```
 *
 * Run with verbose output:
 * ```bash
 * npm test -- __tests__/edge-cases/race-conditions/ --verbose
 * ```
 *
 * ## Helper Utilities
 *
 * Located in `__tests__/utils/race-conditions/concurrency-helpers.ts`:
 *
 * - `delay(ms)` - Simulate network delays
 * - `deterministicDelay(counter)` - Deterministic delays for test reproducibility
 * - `createDeterministicEmbedding()` - Generate test embeddings
 * - `countByStatus()` - Count results by status field
 *
 * ## Important Notes
 *
 * - All delays use deterministic values to ensure test reproducibility
 * - Tests simulate race conditions but don't guarantee they'll occur
 * - Some tests expect race conditions to happen (e.g., cache stampede)
 * - Real-world scenarios may require actual database-level locking
 */
=======
**Last Updated:** 2025-11-18
**Verified Accurate For:** v0.1.0
**Status:** Active
**Type:** Reference
>>>>>>> d2c62b24
<|MERGE_RESOLUTION|>--- conflicted
+++ resolved
@@ -1,85 +1,4 @@
-<<<<<<< HEAD
-/**
-
-**Type:** Test Documentation
-**Status:** Active
-**Last Updated:** 2025-11-18
-**Verified For:** v0.1.0
-**Estimated Read Time:** 2 minutes
-
- * Race Condition Edge Case Test Modules
- *
- * **Purpose:** Focused test suites for concurrent access patterns, database transactions, and shared state issues
- * **Last Updated:** 2025-11-09
- * **Status:** Active
- * **Related:** `__tests__/utils/race-conditions/concurrency-helpers.ts`
- *
- * ## Overview
- *
- * This directory contains modular test suites for detecting and validating race condition handling:
- *
- * | Module | Tests | Focus |
- * |--------|-------|-------|
- * | `concurrent-data-updates.test.ts` | 3 | Lost updates, optimistic locking, read-modify-write |
- * | `database-transaction-conflicts.test.ts` | 2 | Deadlock detection, lock ordering |
- * | `cache-invalidation-races.test.ts` | 2 | Cache stampede, single-flight pattern |
- * | `concurrent-scraping.test.ts` | 2 | Duplicate prevention, parallel scraping |
- * | `message-creation-races.test.ts` | 1 | Concurrent message creation |
- * | `embedding-generation-races.test.ts` | 1 | Duplicate embedding prevention |
- * | `real-world-application.test.ts` | 2 | Production-like scenarios |
- *
- * **Total Tests:** 13
- *
- * ## Key Patterns Tested
- *
- * ### 1. Optimistic Locking
- * Prevents lost updates using version numbers instead of database locks.
- *
- * ### 2. Lock Ordering
- * Acquires locks in consistent order to prevent deadlocks.
- *
- * ### 3. Single-Flight Pattern
- * Coordinates concurrent requests for same resource (cache stampede prevention).
- *
- * ### 4. Duplicate Prevention
- * Uses sets/maps to track in-flight operations and prevent duplicates.
- *
- * ## Usage
- *
- * Run all race condition tests:
- * ```bash
- * npm test -- __tests__/edge-cases/race-conditions/
- * ```
- *
- * Run specific test suite:
- * ```bash
- * npm test -- concurrent-data-updates.test.ts
- * ```
- *
- * Run with verbose output:
- * ```bash
- * npm test -- __tests__/edge-cases/race-conditions/ --verbose
- * ```
- *
- * ## Helper Utilities
- *
- * Located in `__tests__/utils/race-conditions/concurrency-helpers.ts`:
- *
- * - `delay(ms)` - Simulate network delays
- * - `deterministicDelay(counter)` - Deterministic delays for test reproducibility
- * - `createDeterministicEmbedding()` - Generate test embeddings
- * - `countByStatus()` - Count results by status field
- *
- * ## Important Notes
- *
- * - All delays use deterministic values to ensure test reproducibility
- * - Tests simulate race conditions but don't guarantee they'll occur
- * - Some tests expect race conditions to happen (e.g., cache stampede)
- * - Real-world scenarios may require actual database-level locking
- */
-=======
 **Last Updated:** 2025-11-18
 **Verified Accurate For:** v0.1.0
 **Status:** Active
 **Type:** Reference
->>>>>>> d2c62b24

--- conflicted
+++ resolved
@@ -1,64 +1,4 @@
-<<<<<<< HEAD
-/**
- * Race Condition Testing Utilities
- *
- * **Type:** Test Infrastructure
- * **Status:** Active
- * **Last Updated:** 2025-11-18
- * **Verified For:** v0.1.0
- * **Estimated Read Time:** 1 minute
- *
- * **Purpose:** Shared helpers for concurrency testing across all race condition test suites
- * **Related:** `__tests__/edge-cases/race-conditions/`
- *
- * ## Exports
- *
- * ### `delay(ms?: number): Promise<void>`
- * Simulate a network delay (DB query, API call, etc.)
- *
- * **Usage:**
- * ```typescript
- * await delay(100); // 100ms delay
- * await delay();    // 10ms default
- * ```
- *
- * ### `deterministicDelay(counter: number, baseMs?: number): number`
- * Generate deterministic delays for reproducible tests
- *
- * **Usage:**
- * ```typescript
- * let counter = 0;
- * const delayMs = deterministicDelay(counter++); // Returns 0
- * const delayMs = deterministicDelay(counter++); // Returns 4
- * const delayMs = deterministicDelay(counter++); // Returns 8
- * ```
- *
- * ### `createDeterministicEmbedding(dimension?: number): number[]`
- * Create a deterministic embedding without hitting OpenAI API
- *
- * **Usage:**
- * ```typescript
- * const embedding = createDeterministicEmbedding();     // 1536-dim
- * const embedding = createDeterministicEmbedding(768);  // 768-dim
- * ```
- *
- * ### `countByStatus<T>(results: T[]): Record<string, number>`
- * Count results by status field (utility for analyzing test results)
- *
- * **Usage:**
- * ```typescript
- * const results = [
- *   { status: 'completed', domain: 'a.com' },
- *   { status: 'completed', domain: 'b.com' },
- *   { status: 'skipped', domain: 'c.com' }
- * ];
- * const counts = countByStatus(results);
- * // { completed: 2, skipped: 1 }
- * ```
- */
-=======
 **Last Updated:** 2025-11-18
 **Verified Accurate For:** v0.1.0
 **Status:** Active
 **Type:** Reference
->>>>>>> d2c62b24

/**
 * Anomaly Detection Tests
 *
 * Tests the anomaly detection algorithms to ensure accurate detection
 * of unusual patterns in metrics.
 */

import {
  detectAnomalies,
  calculateBaselines,
  type AnomalyMetric,
  type HistoricalDataPoint,
} from '@/lib/analytics/anomaly-detector';
import {
  calculateMean,
  calculateStdDev,
  calculateMedian,
} from '@/lib/analytics/anomaly-statistics';

describe('Anomaly Detector', () => {
  describe('Threshold-based Detection', () => {
    it('should detect anomaly when current value exceeds threshold', () => {
      const metric: AnomalyMetric = 'responseTime';
      const currentMetrics = { [metric]: 5.5 };
      const historicalData = {
        [metric]: [
          { value: 2.0, timestamp: '2025-11-10' },
          { value: 2.1, timestamp: '2025-11-11' },
          { value: 2.2, timestamp: '2025-11-12' },
          { value: 2.0, timestamp: '2025-11-13' },
          { value: 2.1, timestamp: '2025-11-14' },
          { value: 2.0, timestamp: '2025-11-15' },
          { value: 2.2, timestamp: '2025-11-16' },
        ],
      };

      const anomalies = detectAnomalies(currentMetrics, historicalData);

      expect(anomalies.length).toBe(1);
      expect(anomalies[0].severity).toBe('critical');
      expect(anomalies[0].metric).toBe('responseTime');
      expect(anomalies[0].currentValue).toBe(5.5);
      expect(anomalies[0].percentChange).toBeGreaterThan(100);
    });

    it('should not detect anomaly for normal values', () => {
      const metric: AnomalyMetric = 'responseTime';
      const currentMetrics = { [metric]: 2.15 };
      const historicalData = {
        [metric]: [
          { value: 2.0, timestamp: '2025-11-10' },
          { value: 2.1, timestamp: '2025-11-11' },
          { value: 2.2, timestamp: '2025-11-12' },
          { value: 2.0, timestamp: '2025-11-13' },
          { value: 2.1, timestamp: '2025-11-14' },
          { value: 2.0, timestamp: '2025-11-15' },
          { value: 2.2, timestamp: '2025-11-16' },
        ],
      };

      const anomalies = detectAnomalies(currentMetrics, historicalData);

      expect(anomalies.length).toBe(0);
    });

    it('should return empty array when insufficient data points', () => {
      const metric: AnomalyMetric = 'responseTime';
      const currentMetrics = { [metric]: 5.5 };
      const historicalData = {
        [metric]: [
          { value: 2.0, timestamp: '2025-11-10' },
          { value: 2.1, timestamp: '2025-11-11' },
        ],
      };

      const anomalies = detectAnomalies(currentMetrics, historicalData, {
        minDataPoints: 7,
      });

      expect(anomalies.length).toBe(0);
    });

    it('should detect deviation when standard deviation is zero', () => {
      const metric: AnomalyMetric = 'responseTime';
      const currentMetrics = { [metric]: 4.0 };
      const historicalData = {
        [metric]: Array(7).fill(null).map((_, i) => ({
          value: 2.0,
          timestamp: `2025-11-${10 + i}`,
        })),
      };

      const anomalies = detectAnomalies(currentMetrics, historicalData);

      expect(anomalies.length).toBe(1);
      expect(anomalies[0].percentChange).toBe(100); // 2x the baseline
    });
  });

  describe('Percentage-based Detection', () => {
    it('should detect anomaly when percent change exceeds threshold', () => {
      const metric: AnomalyMetric = 'responseTime';
      const currentMetrics = { [metric]: 3.5 };
      const historicalData = {
        [metric]: Array(7).fill(null).map((_, i) => ({
          value: 2.0,
          timestamp: `2025-11-${10 + i}`,
        })),
      };

      const anomalies = detectAnomalies(currentMetrics, historicalData, {
        percentChangeThreshold: 40,
      });

      expect(anomalies.length).toBe(1);
      expect(anomalies[0].severity).toBe('warning'); // 75% is warning level for responseTime
      expect(anomalies[0].percentChange).toBe(75);
    });

    it('should not detect anomaly for small changes', () => {
      const metric: AnomalyMetric = 'responseTime';
      const currentMetrics = { [metric]: 2.3 };
      const historicalData = {
        [metric]: Array(7).fill(null).map((_, i) => ({
          value: 2.0,
          timestamp: `2025-11-${10 + i}`,
        })),
      };

      const anomalies = detectAnomalies(currentMetrics, historicalData, {
        percentChangeThreshold: 40,
      });

      expect(anomalies.length).toBe(0);
    });

    it('should handle baseline of zero', () => {
      const metric: AnomalyMetric = 'responseTime';
      const currentMetrics = { [metric]: 5 };
      const historicalData = {
        [metric]: Array(7).fill(null).map((_, i) => ({
          value: 0,
          timestamp: `2025-11-${10 + i}`,
        })),
      };

      const anomalies = detectAnomalies(currentMetrics, historicalData);

      // When baseline is 0, percent change is 0, so no anomaly is detected
      // This is expected behavior as the formula is (current - expected) / expected
      expect(anomalies.length).toBe(0);
    });

    it('should detect negative anomalies (decreases)', () => {
      const metric: AnomalyMetric = 'satisfactionScore';
      const currentMetrics = { [metric]: 2.0 };
      const historicalData = {
        [metric]: Array(7).fill(null).map((_, i) => ({
          value: 4.5,
          timestamp: `2025-11-${10 + i}`,
        })),
      };

      const anomalies = detectAnomalies(currentMetrics, historicalData, {
        percentChangeThreshold: 40,
      });

<<<<<<< HEAD
      expect(anomaly).not.toBeNull();
      expect(anomaly?.percentChange).toBeLessThan(0);
    });
  });

  describe('detectPatternAnomaly', () => {
    it('should detect sudden spike', () => {
      const recentValues = [2.0, 2.1, 2.0, 2.2, 10.0]; // Last value is spike
      const metric: AnomalyMetric = 'responseTime';

      const anomaly = detectPatternAnomaly(recentValues, metric);

      expect(anomaly).not.toBeNull();
      expect(anomaly?.severity).toBe('critical'); // 382% increase is critical
      expect(anomaly?.message).toContain('spike');
    });

    it('should detect sudden drop', () => {
      const recentValues = [4.5, 4.6, 4.4, 4.5, 1.0]; // Last value is drop
      const metric: AnomalyMetric = 'satisfactionScore';

      const anomaly = detectPatternAnomaly(recentValues, metric);

      expect(anomaly).not.toBeNull();
      expect(anomaly?.message).toContain('drop');
    });

    it('should not detect anomaly for gradual changes', () => {
      const recentValues = [2.0, 2.1, 2.2, 2.3, 2.4]; // Gradual increase
      const metric: AnomalyMetric = 'responseTime';

      const anomaly = detectPatternAnomaly(recentValues, metric);

      expect(anomaly).toBeNull();
    });

    it('should return null for insufficient data', () => {
      const recentValues = [2.0, 2.1]; // Only 2 values
      const metric: AnomalyMetric = 'responseTime';

      const anomaly = detectPatternAnomaly(recentValues, metric);

      expect(anomaly).toBeNull();
=======
      expect(anomalies.length).toBe(1);
      expect(anomalies[0].percentChange).toBeLessThan(0);
>>>>>>> 6a7a8456
    });
  });

  describe('detectAnomalies (Combined)', () => {
    it('should detect multiple anomalies across metrics', () => {
      const currentMetrics: Partial<Record<AnomalyMetric, number>> = {
        responseTime: 5.5, // Anomaly
        satisfactionScore: 2.0, // Anomaly (drop)
        bounceRate: 85, // Anomaly
        conversionRate: 5, // Normal
      };

      const historicalData: Partial<Record<AnomalyMetric, HistoricalDataPoint[]>> = {
        responseTime: [
          { value: 2.0, timestamp: '2025-11-10' },
          { value: 2.1, timestamp: '2025-11-11' },
          { value: 2.0, timestamp: '2025-11-12' },
          { value: 2.2, timestamp: '2025-11-13' },
          { value: 2.1, timestamp: '2025-11-14' },
          { value: 2.0, timestamp: '2025-11-15' },
          { value: 2.2, timestamp: '2025-11-16' },
        ],
        satisfactionScore: [
          { value: 4.5, timestamp: '2025-11-10' },
          { value: 4.6, timestamp: '2025-11-11' },
          { value: 4.4, timestamp: '2025-11-12' },
          { value: 4.5, timestamp: '2025-11-13' },
          { value: 4.6, timestamp: '2025-11-14' },
          { value: 4.5, timestamp: '2025-11-15' },
          { value: 4.4, timestamp: '2025-11-16' },
        ],
        bounceRate: [
          { value: 35, timestamp: '2025-11-10' },
          { value: 38, timestamp: '2025-11-11' },
          { value: 36, timestamp: '2025-11-12' },
          { value: 37, timestamp: '2025-11-13' },
          { value: 35, timestamp: '2025-11-14' },
          { value: 38, timestamp: '2025-11-15' },
          { value: 36, timestamp: '2025-11-16' },
        ],
      };

      const anomalies = detectAnomalies(currentMetrics, historicalData);

      expect(anomalies.length).toBeGreaterThan(0);
      expect(anomalies.some(a => a.metric === 'responseTime')).toBe(true);
      expect(anomalies.some(a => a.metric === 'satisfactionScore')).toBe(true);
      expect(anomalies.some(a => a.metric === 'bounceRate')).toBe(true);
    });

    it('should sort anomalies by severity', () => {
      const currentMetrics: Partial<Record<AnomalyMetric, number>> = {
        responseTime: 6.0, // Critical
        satisfactionScore: 3.5, // Warning
      };

      const historicalData: Partial<Record<AnomalyMetric, HistoricalDataPoint[]>> = {
        responseTime: Array(7).fill({ value: 2.0 }).map((v, i) => ({ ...v, timestamp: `2025-11-${10 + i}` })),
        satisfactionScore: Array(7).fill({ value: 4.5 }).map((v, i) => ({ ...v, timestamp: `2025-11-${10 + i}` })),
      };

      const anomalies = detectAnomalies(currentMetrics, historicalData);

      expect(anomalies.length).toBeGreaterThanOrEqual(1);
      // First anomaly should be critical (responseTime)
      if (anomalies.length > 1) {
        expect(anomalies[0].severity).toBe('critical');
      }
    });

    it('should include recommendations for anomalies', () => {
      const currentMetrics: Partial<Record<AnomalyMetric, number>> = {
        responseTime: 5.5,
      };

      const historicalData: Partial<Record<AnomalyMetric, HistoricalDataPoint[]>> = {
        responseTime: Array(7).fill({ value: 2.0 }).map((v, i) => ({ ...v, timestamp: `2025-11-${10 + i}` })),
      };

      const anomalies = detectAnomalies(currentMetrics, historicalData);

      expect(anomalies.length).toBeGreaterThan(0);
      expect(anomalies[0].recommendation).toBeDefined();
      expect(anomalies[0].recommendation).toContain('server load');
    });
  });

  describe('calculateBaselines', () => {
    it('should calculate mean, median, and stdDev for historical data', () => {
      const historicalData: Partial<Record<AnomalyMetric, HistoricalDataPoint[]>> = {
        responseTime: [
          { value: 2.0, timestamp: '2025-11-10' },
          { value: 2.2, timestamp: '2025-11-11' },
          { value: 2.1, timestamp: '2025-11-12' },
          { value: 2.3, timestamp: '2025-11-13' },
          { value: 2.0, timestamp: '2025-11-14' },
        ],
      };

      const baselines = calculateBaselines(historicalData);

      expect(baselines.responseTime).toBeDefined();
      expect(baselines.responseTime?.mean).toBeCloseTo(2.12, 1);
      expect(baselines.responseTime?.median).toBe(2.1);
      expect(baselines.responseTime?.stdDev).toBeGreaterThan(0);
    });

    it('should handle empty historical data', () => {
      const historicalData: Partial<Record<AnomalyMetric, HistoricalDataPoint[]>> = {};

      const baselines = calculateBaselines(historicalData);

      expect(Object.keys(baselines).length).toBe(0);
    });
  });

  describe('Severity Determination', () => {
    it('should assign critical severity for large deviations', () => {
      const metric: AnomalyMetric = 'responseTime';
      const currentMetrics = { [metric]: 6.0 };
      const historicalData = {
        [metric]: Array(7).fill(null).map((_, i) => ({
          value: 2.0,
          timestamp: `2025-11-${10 + i}`,
        })),
      };

      const anomalies = detectAnomalies(currentMetrics, historicalData);

      expect(anomalies.length).toBe(1);
      expect(anomalies[0].severity).toBe('critical');
    });

    it('should assign warning severity for moderate deviations', () => {
      const metric: AnomalyMetric = 'responseTime';
      const currentMetrics = { [metric]: 3.5 };
      const historicalData = {
        [metric]: Array(7).fill(null).map((_, i) => ({
          value: 2.0,
          timestamp: `2025-11-${10 + i}`,
        })),
      };

      const anomalies = detectAnomalies(currentMetrics, historicalData);

      expect(anomalies.length).toBe(1);
      expect(anomalies[0].severity).toBe('warning');
    });
  });

  describe('Message Generation', () => {
    it('should generate descriptive messages for anomalies', () => {
      const currentMetrics: Partial<Record<AnomalyMetric, number>> = {
        responseTime: 5.5,
      };

      const historicalData: Partial<Record<AnomalyMetric, HistoricalDataPoint[]>> = {
        responseTime: Array(7).fill({ value: 2.0 }).map((v, i) => ({ ...v, timestamp: `2025-11-${10 + i}` })),
      };

      const anomalies = detectAnomalies(currentMetrics, historicalData);

      expect(anomalies.length).toBeGreaterThan(0);
      expect(anomalies[0].message).toContain('Response time');
      expect(anomalies[0].message).toContain('increased');
      expect(anomalies[0].message).toContain('%');
    });
  });
});<|MERGE_RESOLUTION|>--- conflicted
+++ resolved
@@ -165,54 +165,8 @@
         percentChangeThreshold: 40,
       });
 
-<<<<<<< HEAD
-      expect(anomaly).not.toBeNull();
-      expect(anomaly?.percentChange).toBeLessThan(0);
-    });
-  });
-
-  describe('detectPatternAnomaly', () => {
-    it('should detect sudden spike', () => {
-      const recentValues = [2.0, 2.1, 2.0, 2.2, 10.0]; // Last value is spike
-      const metric: AnomalyMetric = 'responseTime';
-
-      const anomaly = detectPatternAnomaly(recentValues, metric);
-
-      expect(anomaly).not.toBeNull();
-      expect(anomaly?.severity).toBe('critical'); // 382% increase is critical
-      expect(anomaly?.message).toContain('spike');
-    });
-
-    it('should detect sudden drop', () => {
-      const recentValues = [4.5, 4.6, 4.4, 4.5, 1.0]; // Last value is drop
-      const metric: AnomalyMetric = 'satisfactionScore';
-
-      const anomaly = detectPatternAnomaly(recentValues, metric);
-
-      expect(anomaly).not.toBeNull();
-      expect(anomaly?.message).toContain('drop');
-    });
-
-    it('should not detect anomaly for gradual changes', () => {
-      const recentValues = [2.0, 2.1, 2.2, 2.3, 2.4]; // Gradual increase
-      const metric: AnomalyMetric = 'responseTime';
-
-      const anomaly = detectPatternAnomaly(recentValues, metric);
-
-      expect(anomaly).toBeNull();
-    });
-
-    it('should return null for insufficient data', () => {
-      const recentValues = [2.0, 2.1]; // Only 2 values
-      const metric: AnomalyMetric = 'responseTime';
-
-      const anomaly = detectPatternAnomaly(recentValues, metric);
-
-      expect(anomaly).toBeNull();
-=======
       expect(anomalies.length).toBe(1);
       expect(anomalies[0].percentChange).toBeLessThan(0);
->>>>>>> 6a7a8456
     });
   });
 

<<<<<<< HEAD
=======
**Last Updated:** 2025-11-18
**Verified Accurate For:** v0.1.0
**Status:** Active

>>>>>>> d2c62b24
# OmniOps AI Customer Service Platform

**Type:** Guide
**Status:** Active
**Last Updated:** 2025-11-18
**Verified For:** v0.1.0
**Dependencies:** None
**Estimated Read Time:** 20 minutes

## Purpose

This is the main documentation for OmniOps, a multi-tenant AI-powered customer service platform providing embeddable chat widgets with WooCommerce/Shopify integration, intelligent web scraping, and GDPR-compliant data handling. This guide covers installation, development setup, deployment, and all major features.

## Quick Links

- [Installation for Customers](#-widget-installation-for-customers)
- [Developer Quick Start](#-development-quick-start)
- [API Documentation](/home/user/Omniops/docs/README.md)
- [Testing Guide](/home/user/Omniops/docs/04-DEVELOPMENT/testing/TESTING_GUIDE.md)
- [Docker Setup](/home/user/Omniops/docs/00-GETTING-STARTED/SETUP_DOCKER_PRODUCTION.md)
- [Database Schema](/home/user/Omniops/docs/09-REFERENCE/REFERENCE_DATABASE_SCHEMA.md)

## Table of Contents

- [What is OmniOps?](#what-is-omniops)
- [Widget Installation (For Customers)](#-widget-installation-for-customers)
- [Development Quick Start](#-development-quick-start)
- [Quality Metrics](#-quality-metrics)
- [Tech Stack](#️-tech-stack)
- [Key Features](#-key-features)
- [Documentation](#-documentation)
- [Development](#-development)
- [Deployment](#-deployment)
- [Contributing](#-contributing)
- [Support](#-support)
- [License](#-license)

## Keywords

**Search Terms:** omniops, AI customer service, chat widget, WooCommerce integration, Shopify integration, Next.js, TypeScript, Supabase, GPT-4, RAG, vector embeddings, GDPR compliance, multi-tenant, web scraping

**Aliases:**
- "OmniOps" (product name)
- "Customer Service Agent" (legacy name)
- "Chat widget" (feature)
- "AI assistant" (capability)

---

A modern, AI-powered customer service platform providing embeddable chat widgets for businesses. Built with Next.js 15, React 19, and TypeScript.

## What is OmniOps?

OmniOps is a multi-tenant, brand-agnostic AI customer service platform that combines intelligent chat, web scraping, and e-commerce integration to provide contextual customer support. The system learns from your website content and integrates with your e-commerce platform to deliver accurate, real-time responses.

**Key Capabilities:**
- 🤖 AI-powered chat with GPT-4 and Retrieval-Augmented Generation (RAG)
- 🛒 Deep WooCommerce and Shopify integration (orders, inventory, customer verification)
- 🌐 Intelligent web scraping and semantic search with vector embeddings
- 🔒 GDPR/CCPA compliant with privacy-first architecture
- 🏢 Multi-tenant design with domain-based isolation
- 🌍 Native support for 40+ languages

**Why OmniOps?**
- Reduces support workload by handling common inquiries automatically
- Provides instant, 24/7 customer support across languages
- Maintains context across conversations with RAG-powered responses
- Integrates seamlessly with existing e-commerce infrastructure

---

## 💬 Widget Installation (For Customers)

Install the OmniOps chat widget on your website in under 60 seconds with just 7 lines of code.

### Minimal Installation

```html
<!-- Add before closing </body> tag -->
<script>
window.ChatWidgetConfig = {
  "serverUrl": "https://omniops.co.uk"
};
</script>
<script src="https://omniops.co.uk/embed.js" async></script>
```

**That's it!** All configuration (appearance, behavior, features) loads dynamically from your dashboard.

### Why This Approach?

Following SaaS industry standards (like Intercom, Drift, Segment):
- ✅ **Install once, never update** - Make changes via dashboard
- ✅ **7 lines instead of 50+** - Minimal integration code
- ✅ **Instant updates** - Configuration changes apply immediately
- ✅ **Zero maintenance** - No code changes needed for customization

### Dashboard Configuration

After installation, customize everything via dashboard:
- 🎨 **Appearance** - Colors, position, welcome message
- ⚙️ **Behavior** - Auto-open, timing, conversation persistence
- 🛠️ **Features** - Web scraping, WooCommerce integration, FAQs
- 🌍 **Language** - 40+ languages supported

Changes apply instantly without updating your website code.

**→ Installation guide:** Go to Dashboard → Installation → Copy Code

---

## 🚀 Development Quick Start

### Prerequisites
- Node.js 18+
- Redis (for job queue)
- OpenAI API key
- Supabase account

### Installation

```bash
# 1. Clone and install
git clone <repository-url>
cd omniops
npm install

# 2. Configure environment
cp .env.example .env.local
# Edit .env.local with your credentials

# 3. Start Redis
docker-compose -f docker-compose.dev.yml up redis -d

# 4. Run development server
npm run dev
```

### Verify Setup

1. Open http://localhost:3000
2. Test the chat widget at http://localhost:3000/embed
3. Check health endpoint: http://localhost:3000/api/health

**→ Complete setup guide:** [docs/GETTING_STARTED.md](docs/GETTING_STARTED.md)

---

## 📊 Quality Metrics

### Test Coverage
- **Total Tests:** 1,048+ across 67 test files
- **Test Code:** 23,677 lines of code
- **Coverage Target:** 80%+
- **Categories:**
  - Component Tests: 138 tests
  - Hook Tests: 102 tests
  - API Tests: 300+ tests
  - Integration Tests: 100+ tests
  - Business Logic: 400+ tests

### Code Quality
- TypeScript strict mode enabled
- ESLint with strict rules
- 100% type coverage
- Zero tolerance for `any` types in new code
- Comprehensive error handling

**→ Full testing guide:** [docs/04-DEVELOPMENT/testing/TESTING_GUIDE.md](docs/04-DEVELOPMENT/testing/TESTING_GUIDE.md)

---

## 🛠️ Tech Stack

### Frontend
- **Next.js 15** - React framework with App Router
- **React 19** - UI components with Server Components
- **TypeScript 5** - Type-safe development
- **Tailwind CSS** - Utility-first styling
- **Radix UI** - Accessible component primitives

### Backend
- **Next.js API Routes** - Serverless API endpoints
- **Supabase** - PostgreSQL database with pgvector
- **Redis** - Job queue and caching
- **OpenAI GPT-4** - Conversational AI
- **Crawlee + Playwright** - Web scraping

### Infrastructure
- **Docker** - Containerization
- **Vercel** - Deployment platform (recommended)
- **Supabase** - Managed PostgreSQL with vector search

**Why these technologies?**
- Next.js enables full-stack TypeScript with excellent DX
- Supabase provides vector search critical for RAG
- Redis handles async job processing at scale
- OpenAI delivers industry-leading AI capabilities

**→ Detailed architecture:** [docs/01-ARCHITECTURE/](docs/01-ARCHITECTURE/)
**→ Database schema:** [docs/01-ARCHITECTURE/database-schema.md](docs/01-ARCHITECTURE/database-schema.md)

---

## ✨ Key Features

### 🤖 AI Chat with RAG
Intelligent conversational AI powered by OpenAI GPT-4 with semantic search across your content.
- Context-aware responses using vector embeddings
- Advanced conversation context tracking (86% accuracy)
- Multi-language support (40+ languages)
- Hallucination prevention safeguards
- **→ Learn more:** [docs/CHAT_SYSTEM_DOCUMENTATION.md](docs/CHAT_SYSTEM_DOCUMENTATION.md)

### 🧠 Advanced Conversation Context
Sophisticated metadata tracking for human-like conversation understanding.
- **Correction Tracking** - Remembers when users correct themselves ("I meant X not Y")
- **List Navigation** - Users can reference "item 2" or "the first one" from numbered lists (100% accuracy)
- **Pronoun Resolution** - Understands "it", "that", and contextual references (83% accuracy)
- **Context Awareness** - Maintains conversation state across multiple turns
- **Session Persistence** - Conversations automatically saved and restored across page refreshes and navigation
- **Performance** - <15ms overhead per message
- **→ Learn more:** [docs/CONVERSATION_ACCURACY_IMPROVEMENTS.md](docs/CONVERSATION_ACCURACY_IMPROVEMENTS.md)

### 🛒 WooCommerce Integration
Deep integration for e-commerce operations and customer support.
- Real-time order tracking and status updates
- Customer email verification
- Inventory and stock level awareness
- Abandoned cart recovery
- **→ Learn more:** [docs/woocommerce/WOOCOMMERCE_INTEGRATION_DOCUMENTATION.md](docs/woocommerce/WOOCOMMERCE_INTEGRATION_DOCUMENTATION.md)

### 🏪 Shopify Integration
Comprehensive Shopify Admin API integration for multi-platform support.
- Product catalog and inventory sync
- Order management and tracking
- Customer data integration
- **→ Learn more:** [lib/shopify-api.ts](lib/shopify-api.ts)

### 🌐 Web Scraping & Content Intelligence
Automated website indexing with semantic search capabilities.
- Intelligent crawling with Crawlee + Playwright
- Content extraction using Mozilla Readability
- Vector embeddings for semantic search
- Duplicate detection and deduplication
- **→ Learn more:** [docs/WEB_SCRAPING.md](docs/WEB_SCRAPING.md)

### 🔒 Privacy & Compliance
GDPR/CCPA compliant with comprehensive data protection.
- User data export (JSON format)
- Right to deletion (complete data removal)
- Configurable retention policies
- Encrypted credential storage (AES-256)
- **→ Learn more:** [docs/PRIVACY_COMPLIANCE.md](docs/PRIVACY_COMPLIANCE.md)

### 🏢 Multi-Tenant Architecture
Enterprise-grade scalability with domain-based isolation.
- Complete tenant isolation
- Encrypted credential storage
- Rate limiting per domain
- Horizontal scaling support
- **→ Learn more:** [docs/ARCHITECTURE.md](docs/ARCHITECTURE.md)

---

## 📚 Documentation

### Getting Started
- [Installation & Setup](docs/GETTING_STARTED.md)
- [Developer Guide](docs/00-GETTING-STARTED/for-developers.md)
- [DevOps Guide](docs/00-GETTING-STARTED/for-devops.md)

### Architecture & Design
- [System Architecture](docs/ARCHITECTURE.md)
- [Database Schema](docs/01-ARCHITECTURE/database-schema.md)
- [Search Architecture](docs/01-ARCHITECTURE/search-architecture.md)
- [Performance Optimization](docs/01-ARCHITECTURE/performance-optimization.md)

### API Reference
- [Chat API](docs/api/CHAT_API.md)
- [Scraping API](docs/SCRAPING_API.md)
- [WooCommerce API](docs/WOOCOMMERCE_DEVELOPER_REFERENCE.md)
- [Privacy APIs](docs/api/PRIVACY_API.md)

### Development
- [Testing Guide](docs/04-DEVELOPMENT/testing/TESTING_GUIDE.md) - Comprehensive testing patterns and best practices
- [Test Suite Overview](__tests__/README.md) - Test directory structure and statistics
- [Code Patterns](docs/04-DEVELOPMENT/code-patterns/)
- [Component Library](components/README.md)
- [Database Cleanup](docs/DATABASE_CLEANUP.md)

### Deployment
- [Production Deployment](docs/PRODUCTION-DEPLOYMENT.md)
- [Production Checklist](docs/05-DEPLOYMENT/production-checklist.md)
- [Docker Guide](docs/setup/DOCKER_README.md)
- [Monitoring & Telemetry](docs/MONITORING_SETUP_GUIDE.md)

### Feature Guides
- [WooCommerce Integration](docs/woocommerce/WOOCOMMERCE_INTEGRATION_DOCUMENTATION.md)
- [Web Scraping](docs/WEB_SCRAPING.md)
- [Hallucination Prevention](docs/HALLUCINATION_PREVENTION.md)
- [Privacy & GDPR](docs/PRIVACY_COMPLIANCE.md)

**📖 Full documentation index:** [docs/README.md](docs/README.md)

---

## 🔧 Development

### Common Commands

```bash
# Development
npm run dev              # Start dev server (port 3000)
npm run build           # Build for production
npm run start           # Start production server

# Testing (1,048+ tests across 67 files)
npm test                  # Run unit tests
npm run test:watch        # Watch mode testing
npm run test:coverage     # Generate coverage report
npm run test:integration  # Run integration tests
npm run test:all          # Run all tests (unit + integration)

# Conversation Competency Tests
npx tsx scripts/tests/test-metadata-tracking.ts  # Test conversation accuracy (86%)

# Code Quality
npm run lint            # Run ESLint
npm run type-check      # TypeScript checking

# Docker
docker-compose up -d                    # Start all services
docker-compose down                     # Stop services
docker-compose logs -f app              # View logs
DOCKER_BUILDKIT=1 docker-compose build  # Rebuild containers

# Database
npx tsx test-database-cleanup.ts stats  # View data stats
npx tsx test-database-cleanup.ts clean  # Clean scraped data

# Monitoring
npx tsx monitor-embeddings-health.ts check  # Health check
npx tsx optimize-chunk-sizes.ts analyze     # Analyze chunks
```

### Development Workflow

1. Start Redis: `docker-compose up redis -d`
2. Start dev server: `npm run dev`
3. Make changes (hot reload enabled)
4. Run tests: `npm test`
5. Check types: `npm run type-check`
6. Commit with conventional commits

**→ Complete development guide:** [docs/00-GETTING-STARTED/for-developers.md](docs/00-GETTING-STARTED/for-developers.md)

---

## 🐳 Deployment

### Deployment Options

**Vercel (Recommended)**
- One-click deployment
- Automatic HTTPS and CDN
- Environment variable management
- **→ Guide:** [docs/PRODUCTION-DEPLOYMENT.md](docs/PRODUCTION-DEPLOYMENT.md)

**Required Environment Variable:**
```bash
NEXT_PUBLIC_APP_URL=https://your-production-domain.com
```
This ensures the widget embed code uses your production domain instead of preview URLs.

**Docker**
- Full containerization
- Production-ready multi-stage builds
- Redis included in stack
- **→ Guide:** [docs/setup/DOCKER_README.md](docs/setup/DOCKER_README.md)

**Self-Hosted**
- Complete control
- Custom infrastructure
- Manual scaling
- **→ Guide:** [docs/05-DEPLOYMENT/runbooks.md](docs/05-DEPLOYMENT/runbooks.md)

### Quick Docker Deployment

```bash
# Build production containers
DOCKER_BUILDKIT=1 docker-compose build

# Start production stack
docker-compose up -d

# Monitor health
docker-compose ps
curl http://localhost:3000/api/health
```

**→ Complete deployment guide:** [docs/PRODUCTION-DEPLOYMENT.md](docs/PRODUCTION-DEPLOYMENT.md)

---

## 🤝 Contributing

We welcome contributions! Here's how to get started:

1. Fork the repository
2. Create feature branch: `git checkout -b feature/amazing-feature`
3. Make changes and test: `npm test`
4. Ensure types: `npm run type-check`
5. Lint code: `npm run lint`
6. Commit: `git commit -m 'feat: add amazing feature'`
7. Push: `git push origin feature/amazing-feature`
8. Open Pull Request

### Code Standards
- TypeScript strict mode required
- All tests must pass
- Follow existing patterns
- Use conventional commits
- Document new features

### Reporting Issues

Found a bug or have a feature request?

**Internal Contributors:**
- Add issues directly to [docs/ISSUES.md](docs/ISSUES.md)
- Follow the issue template (severity, location, description, impact)
- See 20 tracked issues: 2 critical, 5 high, 7 medium, 6 low

**External Contributors:**
- Open a [GitHub Issue](https://github.com/yourusername/omniops/issues)
- Provide steps to reproduce
- Include error messages and environment details

**→ Contributing guide:** [docs/04-DEVELOPMENT/code-patterns/](docs/04-DEVELOPMENT/code-patterns/)

---

## 💬 Support

### Get Help
- 📖 **Documentation:** [docs/README.md](docs/README.md)
- 🐛 **Issues:** [GitHub Issues](https://github.com/yourusername/omniops/issues)
- 💡 **Discussions:** [GitHub Discussions](https://github.com/yourusername/omniops/discussions)
- 📧 **Email:** support@omniops.com

### Troubleshooting
- Check [docs/06-TROUBLESHOOTING/README.md](docs/06-TROUBLESHOOTING/README.md)
- Search existing issues
- Review error logs in Docker
- Verify environment variables

---

## 📄 License

This project is licensed under the MIT License - see the [LICENSE](LICENSE) file for details.

---

## 🙏 Acknowledgments

Built with modern web technologies:
- [Next.js](https://nextjs.org/) - React framework
- [TypeScript](https://www.typescriptlang.org/) - Type safety
- [Supabase](https://supabase.com/) - Database and auth
- [OpenAI](https://openai.com/) - AI capabilities
- [Redis](https://redis.io/) - Job queue
- [Docker](https://www.docker.com/) - Containerization

---

**Built with ❤️ by the OmniOps team**<|MERGE_RESOLUTION|>--- conflicted
+++ resolved
@@ -1,58 +1,8 @@
-<<<<<<< HEAD
-=======
 **Last Updated:** 2025-11-18
 **Verified Accurate For:** v0.1.0
 **Status:** Active
 
->>>>>>> d2c62b24
 # OmniOps AI Customer Service Platform
-
-**Type:** Guide
-**Status:** Active
-**Last Updated:** 2025-11-18
-**Verified For:** v0.1.0
-**Dependencies:** None
-**Estimated Read Time:** 20 minutes
-
-## Purpose
-
-This is the main documentation for OmniOps, a multi-tenant AI-powered customer service platform providing embeddable chat widgets with WooCommerce/Shopify integration, intelligent web scraping, and GDPR-compliant data handling. This guide covers installation, development setup, deployment, and all major features.
-
-## Quick Links
-
-- [Installation for Customers](#-widget-installation-for-customers)
-- [Developer Quick Start](#-development-quick-start)
-- [API Documentation](/home/user/Omniops/docs/README.md)
-- [Testing Guide](/home/user/Omniops/docs/04-DEVELOPMENT/testing/TESTING_GUIDE.md)
-- [Docker Setup](/home/user/Omniops/docs/00-GETTING-STARTED/SETUP_DOCKER_PRODUCTION.md)
-- [Database Schema](/home/user/Omniops/docs/09-REFERENCE/REFERENCE_DATABASE_SCHEMA.md)
-
-## Table of Contents
-
-- [What is OmniOps?](#what-is-omniops)
-- [Widget Installation (For Customers)](#-widget-installation-for-customers)
-- [Development Quick Start](#-development-quick-start)
-- [Quality Metrics](#-quality-metrics)
-- [Tech Stack](#️-tech-stack)
-- [Key Features](#-key-features)
-- [Documentation](#-documentation)
-- [Development](#-development)
-- [Deployment](#-deployment)
-- [Contributing](#-contributing)
-- [Support](#-support)
-- [License](#-license)
-
-## Keywords
-
-**Search Terms:** omniops, AI customer service, chat widget, WooCommerce integration, Shopify integration, Next.js, TypeScript, Supabase, GPT-4, RAG, vector embeddings, GDPR compliance, multi-tenant, web scraping
-
-**Aliases:**
-- "OmniOps" (product name)
-- "Customer Service Agent" (legacy name)
-- "Chat widget" (feature)
-- "AI assistant" (capability)
-
----
 
 A modern, AI-powered customer service platform providing embeddable chat widgets for businesses. Built with Next.js 15, React 19, and TypeScript.
 
